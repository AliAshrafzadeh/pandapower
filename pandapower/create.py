--- conflicted
+++ resolved
@@ -13,11 +13,7 @@
 from pandapower import __version__
 
 
-<<<<<<< HEAD
-def create_empty_network(name="", f_hz=50., sn_mva=1):
-=======
-def create_empty_network(name="", f_hz=50., sn_kva=1e3, add_stdtypes=True):
->>>>>>> 9a7046cc
+def create_empty_network(name="", f_hz=50., sn_mva=1, add_stdtypes=True):
     """
     This function initializes the pandapower datastructure.
 
@@ -343,15 +339,10 @@
     for s in net:
         if isinstance(net[s], list):
             net[s] = pd.DataFrame(zeros(0, dtype=net[s]), index=pd.Int64Index([]))
-<<<<<<< HEAD
-    add_basic_std_types(net)
-    net._empty_aux_trafo3w = net.trafo.copy()
-=======
     if add_stdtypes:
         add_basic_std_types(net)
     else:
         net.std_types = {"line": {}, "trafo": {}, "trafo3w": {}}
->>>>>>> 9a7046cc
     reset_results(net)
     net['user_pf_options'] = dict()
     return net
