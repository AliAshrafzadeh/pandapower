--- conflicted
+++ resolved
@@ -1,1564 +1,1558 @@
-# -*- coding: utf-8 -*-
-
-# Copyright (c) 2016-2017 by University of Kassel and Fraunhofer Institute for Wind Energy and
-# Energy System Technology (IWES), Kassel. All rights reserved. Use of this source code is governed
-# by a BSD-style license that can be found in the LICENSE file.
-import copy
-from collections import defaultdict
-
-import numpy as np
-import pandas as pd
-
-from pandapower.auxiliary import get_indices, pandapowerNet
-from pandapower.create import create_empty_network, create_piecewise_linear_cost, create_switch
-from pandapower.topology import unsupplied_buses
-from pandapower.run import runpp
-from pandapower import __version__
-
-try:
-    import pplog as logging
-except:
-    import logging
-
-logger = logging.getLogger(__name__)
-
-
-# --- Information
-def lf_info(net, numv=1, numi=2):  # pragma: no cover
-    """
-    Prints some basic information of the results in a net
-    (max/min voltage, max trafo load, max line load).
-
-    OPTIONAL:
-
-        **numv** (integer, 1) - maximal number of printed maximal respectively minimal voltages
-
-        **numi** (integer, 2) - maximal number of printed maximal loading at trafos or lines
-    """
-    logger.info("Max voltage")
-    for _, r in net.res_bus.sort_values("vm_pu", ascending=False).iloc[:numv].iterrows():
-        logger.info("  %s at busidx %s (%s)", r.vm_pu, r.name, net.bus.name.at[r.name])
-    logger.info("Min voltage")
-    for _, r in net.res_bus.sort_values("vm_pu").iloc[:numv].iterrows():
-        logger.info("  %s at busidx %s (%s)", r.vm_pu, r.name, net.bus.name.at[r.name])
-    logger.info("Max loading trafo")
-    if net.res_trafo is not None:
-        for _, r in net.res_trafo.sort_values("loading_percent", ascending=False).iloc[
-                    :numi].iterrows():
-            logger.info("  %s loading at trafo %s (%s)", r.loading_percent, r.name,
-                        net.trafo.name.at[r.name])
-    logger.info("Max loading line")
-    for _, r in net.res_line.sort_values("loading_percent", ascending=False).iloc[:numi].iterrows():
-        logger.info("  %s loading at line %s (%s)", r.loading_percent, r.name,
-                    net.line.name.at[r.name])
-
-
-def _check_plc_full_range(net, element_type):
-    """ This is an auxiliary function for check_opf_data to check full range of piecewise linear
-    cost function """
-    plc = net.piecewise_linear_cost
-    plc_el_p = plc.loc[(plc.element_type == element_type) & (plc.type == 'p')]
-    plc_el_q = plc.loc[(plc.element_type == element_type) & (plc.type == 'q')]
-    p_idx = []
-    q_idx = []
-    if not element_type == 'dcline':
-        if plc_el_p.shape[0]:
-            p_idx = net[element_type].loc[
-                (net[element_type].index.isin(plc_el_p.element_type)) &
-                ((net[element_type].min_p_kw < plc_el_p.p[plc_el_p.index.values[0]].min()) |
-                 (net[element_type].max_p_kw > plc_el_p.p[plc_el_p.index.values[0]].max()))].index
-        if plc_el_q.shape[0]:
-            q_idx = net[element_type].loc[
-                (net[element_type].index.isin(plc_el_q.element_type)) &
-                ((net[element_type].min_p_kw < plc_el_q.p[plc_el_q.index.values[0]].min()) |
-                 (net[element_type].max_p_kw > plc_el_q.p[plc_el_q.index.values[0]].max()))].index
-    else:
-        if plc_el_p.shape[0]:
-            p_idx = net[element_type].loc[
-                (net[element_type].index.isin(plc_el_p.element_type)) &
-                ((net[element_type].max_p_kw > plc_el_p.p[plc_el_p.index.values[0]].max()))].index
-        if plc_el_q.shape[0]:
-            q_idx = net[element_type].loc[
-                (net[element_type].index.isin(plc_el_q.element_type)) &
-                ((net[element_type].min_q_to_kvar < plc_el_q.p[plc_el_q.index.values[0]].min()) |
-                 (net[element_type].min_q_from_kvar < plc_el_q.p[plc_el_q.index.values[0]].min()) |
-                 (net[element_type].max_q_to_kvar > plc_el_q.p[plc_el_q.index.values[0]].max()) |
-                 (net[element_type].max_q_from_kvar > plc_el_q.p[plc_el_q.index.values[0]].max()))
-                ].index
-    if len(p_idx):
-        logger.warn("At" + element_type + str(['%d' % idx for idx in p_idx.values]) +
-                    "the piecewise linear costs do not cover full active power range.")
-    if len(q_idx):
-        logger.warn("At" + element_type + str(['%d' % idx for idx in q_idx.values]) +
-                    "the piecewise linear costs do not cover full reactive power range.")
-
-
-def check_opf_data(net):
-    """
-    This function checks net data ability for opf calculations via runopp.
-
-    INPUT:
-        **net** (pandapowerNet) - The pandapower network in which is checked for runopp
-    """
-    # --- check necessary opf columns
-    opf_col = {
-        'ext_grid': pd.Series(['min_p_kw', 'max_p_kw', 'min_q_kvar', 'max_q_kvar']),
-        'gen': pd.Series(['controllable', 'min_p_kw', 'max_p_kw']),
-        'sgen': pd.Series(['controllable', 'min_p_kw', 'max_p_kw', 'min_q_kvar', 'max_q_kvar']),
-        'load': pd.Series(['controllable', 'min_p_kw', 'max_p_kw', 'min_q_kvar', 'max_q_kvar']),
-        'dcline': pd.Series(['max_p_kw', 'min_q_from_kvar', 'min_q_to_kvar', 'max_q_from_kvar',
-                             'max_q_to_kvar'])}
-    for element_type in opf_col.keys():
-        if len(net[element_type]):
-            missing_col = opf_col[element_type].loc[~opf_col[element_type].isin(net[
-                    element_type].columns)].values
-            controllable = True
-            if element_type in ['gen', 'sgen', 'load']:
-                if 'controllable' not in missing_col:
-                    if not net[element_type].controllable.any():
-                        controllable = False
-                else:
-                    raise AttributeError("'controllable' is missing in net." + element_type +
-                                         ".columns")
-            if len(missing_col) & controllable:
-                raise AttributeError("These columns are missing in net." + element_type + ": " +
-                                     str(['%s' % col for col in missing_col]))
-
-    # --- Determine duplicated cost data
-    all_costs = net.piecewise_linear_cost[['type', 'element', 'element_type']].append(
-        net.polynomial_cost[['type', 'element', 'element_type']]).reset_index(drop=True)
-    duplicates = all_costs.loc[all_costs.duplicated()]
-    if duplicates.shape[0]:
-        raise ValueError("There are elements with multiply costs.\nelement_types: %s\n"
-                         "element: %s\ntypes: %s" % (duplicates.element_type.values,
-                                                     duplicates.element.values,
-                                                     duplicates.type.values))
-
-    # --- check full range of piecewise linear cost functions
-    _check_plc_full_range(net, 'ext_grid')
-    _check_plc_full_range(net, 'dcline')
-    for element_type in ['gen', 'sgen', 'load']:
-        if hasattr(net[element_type], "controllable"):
-            if (net[element_type].controllable.any()):
-                _check_plc_full_range(net, element_type)
-
-
-def _opf_controllables(net, to_log, control_elm, control_elm_name, all_costs):
-    """ This is an auxiliary function for opf_task to add controllables data to to_log """
-    to_log += '\n' + "  " + control_elm_name
-    for q, r in net[control_elm].iterrows():
-        if 'bus' in r:
-            to_log += '\n' + "    %i at Node %i" % (q, r.bus)
-        else:
-            to_log += '\n' + "    %i at Nodes %i, %i" % (q, r.from_bus, r.to_bus)
-        idx_cost = all_costs.loc[(all_costs.element == q) &
-                                 (all_costs.element_type == control_elm)].index
-        if len(idx_cost):
-            to_log += " with %s-costs" % all_costs.loc[idx_cost].type.values
-    return to_log
-
-
-def opf_task(net):  # pragma: no cover
-    """
-    Prints some basic inforamtion of the optimal powerflow task.
-    """
-    check_opf_data(net)
-
-    plc = net.piecewise_linear_cost
-    pol = net.polynomial_cost
-
-    # --- store cost data to all_costs
-    all_costs = net.piecewise_linear_cost[['type', 'element', 'element_type']].append(
-        net.polynomial_cost[['type', 'element', 'element_type']]).reset_index(drop=True)
-    all_costs['str'] = None
-    for i, j in all_costs.iterrows():
-        costs = plc.loc[(plc.element == j.element) & (plc.element_type == j.element_type) &
-                        (plc.type == j.type)]
-        if len(costs):
-            all_costs.str.at[i] = "p: " + str(costs.p.values[0]) + ", f: " + str(costs.f.values[0])
-        else:
-            costs = pol.loc[(pol.element == j.element) & (pol.element_type == j.element_type) &
-                            (pol.type == j.type)]
-            all_costs.str.at[i] = "c: " + str(costs.c.values[0])
-
-    # --- examine logger info
-    to_log = '\n' + "Cotrollables & Costs:"
-    control_elms = ['gen', 'sgen', 'load']
-    control_elm_names = ['Generator', 'Static Generator', 'Load']
-    to_log = _opf_controllables(net, to_log, 'ext_grid', 'External Grid', all_costs)
-    for j in range(len(control_elms)):
-        if len(net[control_elms[j]]):
-            if ('controllable' not in net[control_elms[j]].columns):
-                raise ValueError("net.%s has no 'controllable' column!" % control_elms[j])
-            if (net[control_elms[j]].controllable == True).any():
-                to_log = _opf_controllables(net, to_log, control_elms[j], control_elm_names[j],
-                                            all_costs)
-    if len(net.dcline):  # dcline always is assumed as controllable
-        to_log = _opf_controllables(net, to_log, 'dcline', 'DC Line', all_costs)
-    to_log += '\n' + "Constraints:"
-    constr_exist = False  # stores if there are any constraints
-    # --- variables constraints
-    variables = ['ext_grid', 'gen', 'sgen']
-    variable_names = ['Ext_Grid', 'Gen', 'SGen']
-    variable_long_names = ['External Grid', 'Generator', 'Static Generator']
-    if (net['load'].controllable == True).any():
-        variables += ['load']
-        variable_names += ['Load']
-        variable_long_names += ['Load']
-    for j in range(len(variables)):
-        constr_col = pd.Series(['min_p_kw', 'max_p_kw', 'min_q_kvar', 'max_q_kvar'])
-        constr_col_exist = constr_col[constr_col.isin(net[variables[j]].columns)]
-        constr = net[variables[j]][constr_col_exist].dropna(how='all')
-        if (constr.shape[1] > 0) & (constr.shape[0] > 0):
-            constr_exist = True
-            to_log += '\n' + "  " + variable_long_names[j] + " Constraints"
-            for i in constr_col[constr_col.isin(net[variables[j]].columns) == False]:
-                constr[i] = np.nan
-            if (constr.min_p_kw >= constr.max_p_kw).any():
-                logger.warn("The value of min_p_kw must be less than max_p_kw for all " +
-                            variable_names[j] + ". " + "Please observe the pandapower " +
-                            "signing system.")
-            if (constr.min_q_kvar >= constr.max_q_kvar).any():
-                logger.warn("The value of min_q_kvar must be less than max_q_kvar for all " +
-                            variable_names[j] + ". Please observe the pandapower signing system.")
-            if constr.duplicated()[1:].all():  # all with the same constraints
-                to_log += '\n' + "    at all " + variable_names[j] + \
-                          " [min_p_kw, max_p_kw, min_q_kvar, max_q_kvar] is " + \
-                          "[%s, %s, %s, %s]" % (constr.min_p_kw[0], constr.max_p_kw[0],
-                                                constr.min_q_kvar[0], constr.max_q_kvar[0])
-            else:  # different constraints exist
-                unique_rows = ~constr.duplicated()
-                duplicated_rows = constr.duplicated()
-                for i in constr[unique_rows].index:
-                    same_data = list([i])
-                    for i2 in constr[duplicated_rows].index:
-                        if (constr.iloc[i] == constr.iloc[i2]).all():
-                            same_data.append(i2)
-                    to_log += '\n' + '    at ' + variable_names[j] + ' ' + \
-                              ', '.join(map(str, same_data)) + \
-                              ' [min_p_kw, max_p_kw, min_q_kvar, max_q_kvar] is ' + \
-                              '[%s, %s, %s, %s]' % (constr.min_p_kw[i], constr.max_p_kw[i],
-                                                    constr.min_q_kvar[i], constr.max_q_kvar[i])
-    # DC Line constraints
-    constr_col = pd.Series(['max_p_kw', 'min_q_from_kvar', 'max_q_from_kvar', 'min_q_to_kvar',
-                            'max_q_to_kvar'])
-    constr_col_exist = constr_col[constr_col.isin(net['dcline'].columns)]
-    constr = net['dcline'][constr_col_exist].dropna(how='all')
-    if (constr.shape[1] > 0) & (constr.shape[0] > 0):
-        constr_exist = True
-        to_log += '\n' + "  DC Line Constraints"
-        for i in constr_col[constr_col.isin(net['dcline'].columns) == False]:
-            constr[i] = np.nan
-        if (constr.min_q_from_kvar >= constr.max_q_from_kvar).any():
-            logger.warn("The value of min_q_from_kvar must be less than max_q_from_kvar for " +
-                        "all DC Line. Please observe the pandapower signing system.")
-        if (constr.min_q_to_kvar >= constr.max_q_to_kvar).any():
-            logger.warn("The value of min_q_to_kvar must be less than min_q_to_kvar for " +
-                        "all DC Line. Please observe the pandapower signing system.")
-        if constr.duplicated()[1:].all():  # all with the same constraints
-            to_log += '\n' + "    at all DC Line [max_p_kw, min_q_from_kvar, max_q_from_kvar, " + \
-                      "min_q_to_kvar, max_q_to_kvar] is [%s, %s, %s, %s, %s]" % \
-                      (constr.max_p_kw[0], constr.min_q_from_kvar[0], constr.max_q_from_kvar[0],
-                       constr.min_q_to_kvar[0], constr.max_q_to_kvar[0])
-        else:  # different constraints exist
-            unique_rows = ~constr.duplicated()
-            duplicated_rows = constr.duplicated()
-            for i in constr[unique_rows].index:
-                same_data = list([i])
-                for i2 in constr[duplicated_rows].index:
-                    if (constr.iloc[i] == constr.iloc[i2]).all():
-                        same_data.append(i2)
-                to_log += '\n' + '    at DC Line ' + ', '.join(map(str, same_data)) + \
-                          ' [max_p_kw, min_q_from_kvar, max_q_from_kvar, min_q_to_kvar, ' + \
-                          'max_q_to_kvar] is [%s, %s, %s, %s, %s]' % (
-                              constr.max_p_kw[0], constr.min_q_from_kvar[0],
-                              constr.max_q_from_kvar[0],
-                              constr.min_q_to_kvar[0], constr.max_q_to_kvar[0])
-    # --- Voltage constraints
-    if pd.Series(['min_vm_pu', 'max_vm_pu']).isin(net.bus.columns).any():
-        c_bus = net.bus[['min_vm_pu', 'max_vm_pu']].dropna(how='all')
-        if c_bus.shape[0] > 0:
-            constr_exist = True
-            to_log += '\n' + "  Voltage Constraints"
-            if (net.bus.min_vm_pu >= net.bus.max_vm_pu).any():
-                logger.warn("The value of min_vm_pu must be less than max_vm_pu.")
-            if c_bus.duplicated()[1:].all():  # all with the same constraints
-                to_log += '\n' + '    at all Nodes [min_vm_pu, max_vm_pu] is [%s, %s]' % \
-                                 (c_bus.min_vm_pu[0], c_bus.max_vm_pu[0])
-            else:  # different constraints exist
-                unique_rows = ~c_bus.duplicated()
-                duplicated_rows = c_bus.duplicated()
-                for i in c_bus[unique_rows].index:
-                    same_data_nodes = list([i])
-                    for i2 in c_bus[duplicated_rows].index:
-                        if (c_bus.iloc[i] == c_bus.iloc[i2]).all():
-                            same_data_nodes.append(i2)
-                    to_log += '\n' + '    at Nodes ' + ', '.join(map(str, same_data_nodes)) + \
-                              ' [min_vm_pu, max_vm_pu] is [%s, %s]' % (c_bus.min_vm_pu[i],
-                                                                       c_bus.max_vm_pu[i])
-    # --- Branch constraints
-    branches = ['trafo', 'line']
-    branch_names = ['Trafo', 'Line']
-    for j in range(len(branches)):
-        if "max_loading_percent" in net[branches[j]].columns:
-            constr = net[branches[j]]['max_loading_percent'].dropna()
-            if constr.shape[0] > 0:
-                constr_exist = True
-                to_log += '\n' + "  " + branch_names[j] + " Constraint"
-                if constr.duplicated()[1:].all():  # all with the same constraints
-                    to_log += '\n' + '    at all ' + branch_names[j] + \
-                              ' max_loading_percent is %s' % (constr[0])
-                else:  # different constraints exist
-                    unique_rows = ~c_bus.duplicated()
-                    duplicated_rows = c_bus.duplicated()
-                    for i in constr[unique_rows].index:
-                        same_data = list([i])
-                        for i2 in constr[duplicated_rows].index:
-                            if (constr.iloc[i] == constr.iloc[i2]).all():
-                                same_data.append(i2)
-                        to_log += '\n' + "    at " + branch_names[j] + " " + \
-                                  ', '.join(map(str, same_data)) + \
-                                  " max_loading_percent is %s" % (constr[j])
-    if not constr_exist:
-        to_log += '\n' + "  There are no constraints."
-    # do logger info
-    logger.info(to_log)
-
-
-def switch_info(net, sidx):  # pragma: no cover
-    """
-    Prints what buses and elements are connected by a certain switch.
-    """
-    switch_type = net.switch.at[sidx, "et"]
-    bidx = net.switch.at[sidx, "bus"]
-    bus_name = net.bus.at[bidx, "name"]
-    eidx = net.switch.at[sidx, "element"]
-    if switch_type == "b":
-        bus2_name = net.bus.at[eidx, "name"]
-        logger.info("Switch %u connects bus %u (%s) with bus %u (%s)" % (sidx, bidx, bus_name,
-                                                                         eidx, bus2_name))
-    elif switch_type == "l":
-        line_name = net.line.at[eidx, "name"]
-        logger.info("Switch %u connects bus %u (%s) with line %u (%s)" % (sidx, bidx, bus_name,
-                                                                          eidx, line_name))
-    elif switch_type == "t":
-        trafo_name = net.trafo.at[eidx, "name"]
-        logger.info("Switch %u connects bus %u (%s) with trafo %u (%s)" % (sidx, bidx, bus_name,
-                                                                           eidx, trafo_name))
-
-
-def overloaded_lines(net, max_load=100):
-    """
-    Returns the results for all lines with loading_percent > max_load or None, if
-    there are none.
-    """
-    if net.converged:
-        return net["res_line"].index[net["res_line"]["loading_percent"] > max_load]
-    else:
-        raise UserWarning("The last loadflow terminated erratically, results are invalid!")
-
-
-def violated_buses(net, min_vm_pu, max_vm_pu):
-    """
-    Returns all bus indices where vm_pu is not within min_vm_pu and max_vm_pu or returns None, if
-    there are none of those buses.
-    """
-    if net.converged:
-        return net["bus"].index[(net["res_bus"]["vm_pu"] < min_vm_pu) |
-                                (net["res_bus"]["vm_pu"] > max_vm_pu)]
-    else:
-        raise UserWarning("The last loadflow terminated erratically, results are invalid!")
-
-
-def nets_equal(x, y, check_only_results=False, tol=1.e-14):
-    """
-    Compares the DataFrames of two networks. The networks are considered equal
-    if they share the same keys and values, except of the
-    'et' (elapsed time) entry which differs depending on
-    runtime conditions and entries stating with '_'.
-    """
-    eq = True
-    not_equal = []
-
-    if isinstance(x, pandapowerNet) and isinstance(y, pandapowerNet):
-        # for two networks make sure both have the same keys that do not start with "_"...
-        x_keys = [key for key in x.keys() if not key.startswith("_")]
-        y_keys = [key for key in y.keys() if not key.startswith("_")]
-
-        if len(set(x_keys) - set(y_keys)) + len(set(y_keys) - set(x_keys)) > 0:
-            logger.info("Networks entries mismatch:", x_keys, " - VS. - ", y_keys)
-            return False
-
-        # ... and then iter through the keys, checking for equality for each table
-        for df_name in x_keys:
-            # skip 'et' (elapsed time) and entries starting with '_' (internal vars)
-            if (df_name != 'et' and not df_name.startswith("_")):
-                if check_only_results and not df_name.startswith("res_"):
-                    continue  # skip anything that is not a result table
-
-                if isinstance(x[df_name], pd.DataFrame) and isinstance(y[df_name], pd.DataFrame):
-                    frames_equal = dataframes_equal(x[df_name], y[df_name], tol)
-                    eq &= frames_equal
-
-                    if not frames_equal:
-                        not_equal.append(df_name)
-
-    if len(not_equal) > 0:
-        logger.info("Networks do not match in DataFrame(s): %s" % (', '.join(not_equal)))
-
-    return eq
-
-
-def dataframes_equal(x_df, y_df, tol=1.e-14):
-    # eval if two DataFrames are equal, with regard to a tolerance
-    if len(x_df) == len(y_df) and len(x_df.columns) == len(y_df.columns):
-        # we use numpy.allclose to grant a tolerance on numerical values
-        numerical_equal = np.allclose(x_df.select_dtypes(include=[np.number]),
-                                      y_df.select_dtypes(include=[np.number]),
-                                      atol=tol, equal_nan=True)
-
-        # ... use pandas .equals for the rest, which also evaluates NaNs to be equal
-        rest_equal = x_df.select_dtypes(exclude=[np.number]).equals(
-            y_df.select_dtypes(exclude=[np.number]))
-
-        return numerical_equal & rest_equal
-    else:
-        return False
-
-
-# --- Simulation setup and preparations
-def convert_format(net):
-    """
-    Converts old nets to new format to ensure consistency. The converted net is returned.
-    """
-    _pre_release_changes(net)
-    if not "sn_kva" in net:
-        net.sn_kva = 1e3
-    net.line.rename(columns={'imax_ka': 'max_i_ka'}, inplace=True)
-    for typ, data in net.std_types["line"].items():
-        if "imax_ka" in data:
-            net.std_types["line"][typ]["max_i_ka"] = net.std_types["line"][typ].pop("imax_ka")
-    # unsymmetric impedance
-    if "r_pu" in net.impedance:
-        net.impedance["rft_pu"] = net.impedance["rtf_pu"] = net.impedance["r_pu"]
-        net.impedance["xft_pu"] = net.impedance["xtf_pu"] = net.impedance["x_pu"]
-    # initialize measurement dataframe
-    if "measurement" in net and "element_type" not in net.measurement:
-        if net.measurement.empty:
-            del net["measurement"]
-        else:
-            logger.warn("The measurement structure seems outdated. Please adjust it "
-                        "according to the documentation.")
-    if "measurement" in net and "name" not in net.measurement:
-        net.measurement.insert(0, "name", None)
-    if "measurement" not in net:
-        net["measurement"] = pd.DataFrame(np.zeros(0, dtype=[("name", np.dtype(object)),
-                                                             ("type", np.dtype(object)),
-                                                             ("element_type", np.dtype(object)),
-                                                             ("value", "f8"),
-                                                             ("std_dev", "f8"),
-                                                             ("bus", "u4"),
-                                                             ("element", np.dtype(object))]))
-    if "dcline" not in net:
-        net["dcline"] = pd.DataFrame(np.zeros(0, dtype=[("name", np.dtype(object)),
-                                                        ("from_bus", "u4"),
-                                                        ("to_bus", "u4"),
-                                                        ("p_kw", "f8"),
-                                                        ("loss_percent", 'f8'),
-                                                        ("loss_kw", 'f8'),
-                                                        ("vm_from_pu", "f8"),
-                                                        ("vm_to_pu", "f8"),
-                                                        ("max_p_kw", "f8"),
-                                                        ("min_q_from_kvar", "f8"),
-                                                        ("min_q_to_kvar", "f8"),
-                                                        ("max_q_from_kvar", "f8"),
-                                                        ("max_q_to_kvar", "f8"),
-                                                        ("cost_per_kw", 'f8'),
-                                                        ("in_service", 'bool')]))
-    if "_empty_res_dcline" not in net:
-        net["_empty_res_dcline"] = pd.DataFrame(np.zeros(0, dtype=[("p_from_kw", "f8"),
-                                                                   ("q_from_kvar", "f8"),
-                                                                   ("p_to_kw", "f8"),
-                                                                   ("q_to_kvar", "f8"),
-                                                                   ("pl_kw", "f8"),
-                                                                   ("vm_from_pu", "f8"),
-                                                                   ("va_from_degree", "f8"),
-                                                                   ("vm_to_pu", "f8"),
-                                                                   ("va_to_degree", "f8")]))
-    if not "version" in net or net.version < 1.1:
-        if "min_p_kw" in net.gen and "max_p_kw" in net.gen:
-            if np.any(net.gen.min_p_kw > net.gen.max_p_kw):
-                pmin = copy.copy(net.gen.min_p_kw.values)
-                pmax = copy.copy(net.gen.max_p_kw.values)
-                net.gen["min_p_kw"] = pmax
-                net.gen["max_p_kw"] = pmin
-    if not "piecewise_linear_cost" in net:
-        net["piecewise_linear_cost"] = pd.DataFrame(np.zeros(0, dtype=[("type", np.dtype(object)),
-                                                                       ("element",
-                                                                        np.dtype(object)),
-                                                                       ("element_type",
-                                                                        np.dtype(object)),
-                                                                       ("p", np.dtype(object)),
-                                                                       ("f", np.dtype(object))]))
-
-    if not "polynomial_cost" in net:
-        net["polynomial_cost"] = pd.DataFrame(np.zeros(0, dtype=[("type", np.dtype(object)),
-                                                                 ("element", np.dtype(object)),
-                                                                 ("element_type", np.dtype(object)),
-                                                                 ("c", np.dtype(object))]))
-
-    if "cost_per_kw" in net.gen:
-        for index, cost in net.gen.cost_per_kw.iteritems():
-            if not np.isnan(cost):
-                p = net.gen.min_p_kw.at[index]
-                create_piecewise_linear_cost(net, index, "gen", np.array([[p, cost * p], [0, 0]]))
-
-    if "cost_per_kw" in net.sgen:
-        for index, cost in net.sgen.cost_per_kw.iteritems():
-            if not np.isnan(cost):
-                p = net.sgen.min_p_kw.at[index]
-                create_piecewise_linear_cost(net, index, "sgen", np.array([[p, cost * p], [0, 0]]))
-
-    if "cost_per_kw" in net.ext_grid:
-        for index, cost in net.ext_grid.cost_per_kw.iteritems():
-            if not np.isnan(cost):
-                p = net.ext_grid.min_p_kw.at[index]
-                create_piecewise_linear_cost(net, index, "ext_grid",
-                                             np.array([[p, cost * p], [0, 0]]))
-
-    if "cost_per_kvar" in net.gen:
-        for index, cost in net.gen.cost_per_kvar.iteritems():
-            if not np.isnan(cost):
-                qmin = net.gen.min_q_kvar.at[index]
-                qmax = net.gen.max_q_kvar.at[index]
-                create_piecewise_linear_cost(net, index, "gen",
-                                             np.array([[qmin, cost * qmin], [0, 0],
-                                                       [qmax, cost * qmax]]), type="q")
-
-    if "cost_per_kvar" in net.sgen:
-        for index, cost in net.sgen.cost_per_kvar.iteritems():
-            if not np.isnan(cost):
-                qmin = net.sgen.min_q_kvar.at[index]
-                qmax = net.sgen.max_q_kvar.at[index]
-                create_piecewise_linear_cost(net, index, "sgen",
-                                             np.array([[qmin, cost * qmin], [0, 0],
-                                                       [qmax, cost * qmax]]), type="q")
-
-    if "cost_per_kvar" in net.ext_grid:
-        for index, cost in net.ext_grid.cost_per_kvar.iteritems():
-            if not np.isnan(cost):
-                qmin = net.ext_grid.min_q_kvar.at[index]
-                qmax = net.ext_grid.max_q_kvar.at[index]
-                create_piecewise_linear_cost(net, index, "ext_grid",
-                                             np.array([[qmin, cost * qmin], [0, 0],
-                                                       [qmax, cost * qmax]]), type="q")
-
-    if not "tp_st_degree" in net.trafo:
-        net.trafo["tp_st_degree"] = np.nan
-    if not "_pd2ppc_lookups" in net:
-        net._pd2ppc_lookups = {"bus": None,
-                               "ext_grid": None,
-                               "gen": None}
-    if not "_ppc2pd_lookups" in net:
-        net._ppc2pd_lookups = {"bus": None,
-                               "ext_grid": None,
-                               "gen": None}
-    if not "_is_elements" in net and "__is_elements" in net:
-        net["_is_elements"] = copy.deepcopy(net["__is_elements"])
-        net.pop("__is_elements", None)
-    elif not "_is_elements" in net and "_is_elems" in net:
-        net["_is_elements"] = copy.deepcopy(net["_is_elems"])
-        net.pop("_is_elems", None)
-
-    if "options" in net:
-        if "recycle" in net["options"]:
-            if not "_is_elements" in net["options"]["recycle"]:
-                net["options"]["recycle"]["_is_elements"] = copy.deepcopy(
-                    net["options"]["recycle"]["is_elems"])
-                net["options"]["recycle"].pop("is_elems", None)
-
-    if not "const_z_percent" in net.load or not "const_i_percent" in net.load:
-        net.load["const_z_percent"] = np.zeros(net.load.shape[0])
-        net.load["const_i_percent"] = np.zeros(net.load.shape[0])
-
-    if not "vn_kv" in net["shunt"]:
-        net.shunt["vn_kv"] = net.bus.vn_kv.loc[net.shunt.bus.values].values
-    if not "step" in net["shunt"]:
-        net.shunt["step"] = 1
-    if not "_pd2ppc_lookups" in net:
-        net["_pd2ppc_lookups"] = {"bus": None,
-                                  "gen": None,
-                                  "branch": None}
-    net.version = float(__version__[:3])
-    return net
-
-
-def _pre_release_changes(net):
-    from pandapower.std_types import add_basic_std_types, create_std_type, parameter_from_std_type
-    from pandapower.powerflow import reset_results
-    if "std_types" not in net:
-        net.std_types = {"line": {}, "trafo": {}, "trafo3w": {}}
-        add_basic_std_types(net)
-
-        import os
-        import json
-        path, file = os.path.split(os.path.realpath(__file__))
-        linedb = os.path.join(path, "linetypes.json")
-        if os.path.isfile(linedb):
-            with open(linedb, 'r') as f:
-                lt = json.load(f)
-        else:
-            lt = {}
-        for std_type in net.line.std_type.unique():
-            if std_type in lt:
-                if "shift_degree" not in lt[std_type]:
-                    lt[std_type]["shift_degree"] = 0
-                create_std_type(net, lt[std_type], std_type, element="line")
-        trafodb = os.path.join(path, "trafotypes.json")
-        if os.path.isfile(trafodb):
-            with open(trafodb, 'r') as f:
-                tt = json.load(f)
-        else:
-            tt = {}
-        for std_type in net.trafo.std_type.unique():
-            if std_type in tt:
-                create_std_type(
-                    net, tt[std_type], std_type, element="trafo")
-
-    net.trafo.tp_side.replace(1, "hv", inplace=True)
-    net.trafo.tp_side.replace(2, "lv", inplace=True)
-    net.trafo.tp_side = net.trafo.tp_side.where(pd.notnull(net.trafo.tp_side), None)
-    net.trafo3w.tp_side.replace(1, "hv", inplace=True)
-    net.trafo3w.tp_side.replace(2, "mv", inplace=True)
-    net.trafo3w.tp_side.replace(3, "lv", inplace=True)
-    net.trafo3w.tp_side = net.trafo3w.tp_side.where(pd.notnull(net.trafo3w.tp_side), None)
-
-    net["bus"] = net["bus"].rename(
-        columns={'voltage_level': 'vn_kv', 'bus_type': 'type', "un_kv": "vn_kv"})
-    net["bus"]["type"].replace("s", "b", inplace=True)
-    net["bus"]["type"].replace("k", "n", inplace=True)
-    net["line"] = net["line"].rename(columns={'vf': 'df', 'line_type': 'type'})
-    net["ext_grid"] = net["ext_grid"].rename(columns={"angle_degree": "va_degree",
-                                                      "ua_degree": "va_degree",
-                                                      "sk_max_mva": "s_sc_max_mva",
-                                                      "sk_min_mva": "s_sc_min_mva"})
-    net["line"]["type"].replace("f", "ol", inplace=True)
-    net["line"]["type"].replace("k", "cs", inplace=True)
-    net["trafo"] = net["trafo"].rename(columns={'trafotype': 'std_type', "type": "std_type",
-                                                "un1_kv": "vn_hv_kv", "un2_kv": "vn_lv_kv",
-                                                'vfe_kw': 'pfe_kw', "unh_kv": "vn_hv_kv",
-                                                "unl_kv": "vn_lv_kv", 'trafotype': 'std_type',
-                                                "type": "std_type", 'vfe_kw': 'pfe_kw',
-                                                "uk_percent": "vsc_percent",
-                                                "ur_percent": "vscr_percent",
-                                                "vnh_kv": "vn_hv_kv", "vnl_kv": "vn_lv_kv"})
-    net["trafo3w"] = net["trafo3w"].rename(columns={"unh_kv": "vn_hv_kv", "unm_kv": "vn_mv_kv",
-                                                    "unl_kv": "vn_lv_kv",
-                                                    "ukh_percent": "vsc_hv_percent",
-                                                    "ukm_percent": "vsc_mv_percent",
-                                                    "ukl_percent": "vsc_lv_percent",
-                                                    "urh_percent": "vscr_hv_percent",
-                                                    "urm_percent": "vscr_mv_percent",
-                                                    "url_percent": "vscr_lv_percent",
-                                                    "vnh_kv": "vn_hv_kv", "vnm_kv": "vn_mv_kv",
-                                                    "vnl_kv": "vn_lv_kv", "snh_kva": "sn_hv_kva",
-                                                    "snm_kva": "sn_mv_kva", "snl_kva": "sn_lv_kva"})
-    if "name" not in net.switch.columns:
-        net.switch["name"] = None
-    net["switch"] = net["switch"].rename(columns={'element_type': 'et'})
-    net["ext_grid"] = net["ext_grid"].rename(columns={'voltage': 'vm_pu', "u_pu": "vm_pu",
-                                                      "sk_max": "sk_max_mva",
-                                                      "ua_degree": "va_degree"})
-    if "in_service" not in net["ext_grid"].columns:
-        net["ext_grid"]["in_service"] = 1
-    if "shift_mv_degree" not in net["trafo3w"].columns:
-        net["trafo3w"]["shift_mv_degree"] = 0
-    if "shift_lv_degree" not in net["trafo3w"].columns:
-        net["trafo3w"]["shift_lv_degree"] = 0
-    parameter_from_std_type(net, "shift_degree", element="trafo", fill=0)
-    if "gen" not in net:
-        net["gen"] = pd.DataFrame(np.zeros(0, dtype=[("name", np.dtype(object)),
-                                                     ("bus", "u4"),
-                                                     ("p_kw", "f8"),
-                                                     ("vm_pu", "f8"),
-                                                     ("sn_kva", "f8"),
-                                                     ("scaling", "f8"),
-                                                     ("in_service", "i8"),
-                                                     ("min_q_kvar", "f8"),
-                                                     ("max_q_kvar", "f8"),
-                                                     ("type", np.dtype(object))]))
-
-    if "impedance" not in net:
-        net["impedance"] = pd.DataFrame(np.zeros(0, dtype=[("name", np.dtype(object)),
-                                                           ("from_bus", "u4"),
-                                                           ("to_bus", "u4"),
-                                                           ("r_pu", "f8"),
-                                                           ("x_pu", "f8"),
-                                                           ("sn_kva", "f8"),
-                                                           ("in_service", 'bool')]))
-    if "ward" not in net:
-        net["ward"] = pd.DataFrame(np.zeros(0, dtype=[("name", np.dtype(object)),
-                                                      ("bus", "u4"),
-                                                      ("ps_kw", "u4"),
-                                                      ("qs_kvar", "f8"),
-                                                      ("pz_kw", "f8"),
-                                                      ("qz_kvar", "f8"),
-                                                      ("in_service", "f8")]))
-    if "xward" not in net:
-        net["xward"] = pd.DataFrame(np.zeros(0, dtype=[("name", np.dtype(object)),
-                                                       ("bus", "u4"),
-                                                       ("ps_kw", "u4"),
-                                                       ("qs_kvar", "f8"),
-                                                       ("pz_kw", "f8"),
-                                                       ("qz_kvar", "f8"),
-                                                       ("r_ohm", "f8"),
-                                                       ("x_ohm", "f8"),
-                                                       ("vm_pu", "f8"),
-                                                       ("in_service", "f8")]))
-    if "shunt" not in net:
-        net["shunt"] = pd.DataFrame(np.zeros(0, dtype=[("bus", "u4"),
-                                                       ("name", np.dtype(object)),
-                                                       ("p_kw", "f8"),
-                                                       ("q_kvar", "f8"),
-                                                       ("scaling", "f8"),
-                                                       ("in_service", "i8")]))
-
-    if "parallel" not in net.line:
-        net.line["parallel"] = 1
-    if "parallel" not in net.trafo:
-        net.trafo["parallel"] = 1
-    if "_empty_res_bus" not in net:
-        net2 = create_empty_network()
-        for key, item in net2.items():
-            if key.startswith("_empty"):
-                net[key] = copy.copy(item)
-        reset_results(net)
-
-    for attribute in ['tp_st_percent', 'tp_pos', 'tp_mid', 'tp_min', 'tp_max']:
-        if net.trafo[attribute].dtype == 'O':
-            net.trafo[attribute] = pd.to_numeric(net.trafo[attribute])
-    net["gen"] = net["gen"].rename(columns={"u_pu": "vm_pu"})
-    for element, old, new in [("trafo", "unh_kv", "vn_hv_kv"),
-                              ("trafo", "unl_kv", "vn_lv_kv"),
-                              ("trafo", "uk_percent", "vsc_percent"),
-                              ("trafo", "ur_percent", "vscr_percent"),
-                              ("trafo3w", "unh_kv", "vn_hv_kv"),
-                              ("trafo3w", "unm_kv", "vn_mv_kv"),
-                              ("trafo3w", "unl_kv", "vn_lv_kv")]:
-        for std_type, parameters in net.std_types[element].items():
-            if old in parameters:
-                net.std_types[element][std_type][new] = net.std_types[element][std_type].pop(old)
-    net.version = 1.0
-    if "f_hz" not in net:
-        net["f_hz"] = 50.
-
-    if "type" not in net.load.columns:
-        net.load["type"] = None
-    if "zone" not in net.bus:
-        net.bus["zone"] = None
-    for element in ["line", "trafo", "bus", "load", "sgen", "ext_grid"]:
-        net[element].in_service = net[element].in_service.astype(bool)
-    if "in_service" not in net["ward"]:
-        net.ward["in_service"] = True
-    net.switch.closed = net.switch.closed.astype(bool)
-
-
-def add_zones_to_elements(net, elements=["line", "trafo", "ext_grid", "switch"]):
-    """
-    Adds zones to elements, inferring them from the zones of buses they are
-    connected to.
-    """
-    for element in elements:
-        if element == "sgen":
-            net["sgen"]["zone"] = net["bus"]["zone"].loc[net["sgen"]["bus"]].values
-        elif element == "load":
-            net["load"]["zone"] = net["bus"]["zone"].loc[net["load"]["bus"]].values
-        elif element == "ext_grid":
-            net["ext_grid"]["zone"] = net["bus"]["zone"].loc[net["ext_grid"]["bus"]].values
-        elif element == "switch":
-            net["switch"]["zone"] = net["bus"]["zone"].loc[net["switch"]["bus"]].values
-        elif element == "line":
-            net["line"]["zone"] = net["bus"]["zone"].loc[net["line"]["from_bus"]].values
-            crossing = sum(net["bus"]["zone"].loc[net["line"]["from_bus"]].values !=
-                           net["bus"]["zone"].loc[net["line"]["to_bus"]].values)
-            if crossing > 0:
-                logger.warn("There have been %i lines with different zones at from- and to-bus"
-                            % crossing)
-        elif element == "trafo":
-            net["trafo"]["zone"] = net["bus"]["zone"].loc[net["trafo"]["hv_bus"]].values
-            crossing = sum(net["bus"]["zone"].loc[net["trafo"]["hv_bus"]].values !=
-                           net["bus"]["zone"].loc[net["trafo"]["lv_bus"]].values)
-            if crossing > 0:
-                logger.warn("There have been %i trafos with different zones at lv_bus and hv_bus"
-                            % crossing)
-        elif element == "impedance":
-            net["impedance"]["zone"] = net["bus"]["zone"].loc[net["impedance"]["from_bus"]].values
-            crossing = sum(net["bus"]["zone"].loc[net["impedance"]["from_bus"]].values !=
-                           net["bus"]["zone"].loc[net["impedance"]["to_bus"]].values)
-            if crossing > 0:
-                logger.warn("There have been %i impedances with different zones at from_bus and "
-                            "to_bus" % crossing)
-        elif element == "shunt":
-            net["shunt"]["zone"] = net["bus"]["zone"].loc[net["shunt"]["bus"]].values
-        elif element == "ward":
-            net["ward"]["zone"] = net["bus"]["zone"].loc[net["ward"]["bus"]].values
-        elif element == "xward":
-            net["xward"]["zone"] = net["bus"]["zone"].loc[net["xward"]["bus"]].values
-        else:
-            raise UserWarning("Unkown element %s" % element)
-
-
-def create_continuous_bus_index(net, start=0):
-    """
-    Creates a continuous bus index starting at zero and replaces all
-    references of old indices by the new ones.
-    """
-    new_bus_idxs = list(np.arange(start, len(net.bus) + start))
-    bus_lookup = dict(zip(net["bus"].index.values, new_bus_idxs))
-    net.bus.index = new_bus_idxs
-
-    for element, value in [("line", "from_bus"), ("line", "to_bus"), ("trafo", "hv_bus"),
-                           ("trafo", "lv_bus"), ("sgen", "bus"), ("load", "bus"),
-                           ("switch", "bus"), ("ward", "bus"), ("xward", "bus"),
-                           ("impedance", "from_bus"), ("impedance", "to_bus"),
-                           ("shunt", "bus"), ("ext_grid", "bus")]:
-        net[element][value] = get_indices(net[element][value], bus_lookup)
-    net["bus_geodata"].set_index(get_indices(net["bus_geodata"].index, bus_lookup), inplace=True)
-    bb_switches = net.switch[net.switch.et == "b"]
-    net.switch.loc[bb_switches.index, "element"] = get_indices(bb_switches.element, bus_lookup)
-    return net
-
-
-def set_scaling_by_type(net, scalings, scale_load=True, scale_sgen=True):
-    """
-    Sets scaling of loads and/or sgens according to a dictionary
-    mapping type to a scaling factor. Note that the type-string is case
-    sensitive.
-    E.g. scaling = {"pv": 0.8, "bhkw": 0.6}
-
-    :param net:
-    :param scalings: A dictionary containing a mapping from element type to
-    :param scale_load:
-	:param scale_sgen:
-    """
-    if not isinstance(scalings, dict):
-        raise UserWarning("The parameter scaling has to be a dictionary, "
-                          "see docstring")
-
-    def scaleit(what):
-        et = net[what]
-        et["scaling"] = [scale[t] if scale[t] is not None else s for t, s in
-                         zip(et.type.values, et.scaling.values)]
-
-    scale = defaultdict(lambda: None, scalings)
-    if scale_load:
-        scaleit("load")
-    if scale_sgen:
-        scaleit("sgen")
-
-
-# --- Modify topology
-
-def close_switch_at_line_with_two_open_switches(net):
-    """
-    Finds lines that have opened switches at both ends and closes one of them.
-    Function is usually used when optimizing section points to
-    prevent the algorithm from ignoring isolated lines.
-    """
-    nl = net.switch[(net.switch.et == 'l') & (net.switch.closed == 0)]
-    for i, switch in nl.groupby("element"):
-        if len(switch.index) > 1:  # find all lines that have open switches at both ends
-            # and close on of them
-            net.switch.at[switch.index[0], "closed"] = 1
-
-
-def drop_inactive_elements(net):
-    """
-    Drops any elements not in service AND any elements connected to inactive
-    buses.
-    """
-    set_isolated_areas_out_of_service(net)
-    # removes inactive lines and its switches and geodata
-    inactive_lines = net.line[net.line.in_service == False].index
-    drop_lines(net, inactive_lines)
-
-    inactive_trafos = net.trafo[net.trafo.in_service == False].index
-    drop_trafos(net, inactive_trafos)
-
-    do_not_delete = set(net.trafo.hv_bus.values) | set(net.trafo.lv_bus.values) | \
-                    set(net.line.from_bus.values) | set(net.line.to_bus.values)
-
-    # removes inactive buses safely
-    inactive_buses = set(net.bus[net.bus.in_service == False].index) - do_not_delete
-    drop_buses(net, inactive_buses)
-
-    for element in net.keys():
-        if element not in ["bus", "trafo", "line"] and type(net[element]) == pd.DataFrame \
-                and "in_service" in net[element].columns:
-            drop_idx = net[element][net[element].in_service == False].index
-            net[element].drop(drop_idx, inplace=True)
-
-
-def drop_buses(net, buses):
-    """
-    Drops buses and by default safely drops all elements connected to them as well.
-    """
-    # drop busbus switches
-    i = net["switch"][((net["switch"]["element"].isin(buses)) | (net["switch"]["bus"].isin(buses))) \
-                      & (net["switch"]["et"] == "b")].index
-    net["switch"].drop(i, inplace=True)
-
-    # drop buses and their geodata
-    net["bus"].drop(buses, inplace=True)
-    net["bus_geodata"].drop(set(buses) & set(net["bus_geodata"].index), inplace=True)
-
-
-def drop_elements_at_buses(net, buses):
-    """
-    drop elements connected to certain buses and drop the buses as well
-    """
-    # drop elements connected to buses
-    for element, value in [("line", "from_bus"), ("line", "to_bus"), ("impedance", "from_bus"),
-                           ("impedance", "to_bus"), ("trafo", "hv_bus"), ("trafo", "lv_bus"),
-                           ("sgen", "bus"), ("load", "bus"),
-                           ("switch", "bus"), ("ext_grid", "bus"),
-                           ("ward", "bus"), ("xward", "bus"),
-                           ("shunt", "bus")]:
-        if net[element][value].isin(buses).all:
-            eid = net[element][net[element][value].isin(buses)].index
-            net[element].drop(eid, inplace=True)
-    # drop busbus switch
-    net["switch"].drop(net["switch"][(net["switch"]["element"].isin(buses)) &
-                                     (net["switch"]["et"] == "b")].index, inplace=True)
-    # drop buses
-    net["bus"].drop(buses, inplace=True)
-
-
-def drop_trafos(net, trafos):
-    """
-    Deletes all trafos and in the given list of indices and removes
-    any switches connected to it.
-    """
-    # drop any switches
-    i = net["switch"].index[(net["switch"]["element"].isin(trafos)) & (net["switch"]["et"] == "t")]
-    net["switch"].drop(i, inplace=True)
-
-    # drop the lines+geodata
-    net["trafo"].drop(trafos, inplace=True)
-
-
-def drop_lines(net, lines):
-    """
-    Deletes all lines and their geodata in the given list of indices and removes
-    any switches connected to it.
-    """
-    # drop any switches
-    i = net["switch"][(net["switch"]["element"].isin(lines)) & (net["switch"]["et"] == "l")].index
-    net["switch"].drop(i, inplace=True)
-
-    # drop the lines+geodata
-    net["line"].drop(lines, inplace=True)
-    net["line_geodata"].drop(set(lines) & set(net["line_geodata"].index), inplace=True)
-
-
-def fuse_buses(net, b1, b2, drop=True):
-    """
-    Reroutes any connections to buses in b2 to the given bus b1. Additionally drops the buses b2,
-    if drop=True (default).
-    """
-    try:
-        b2.__iter__
-    except:
-        b2 = [b2]
-
-    for element, value in [("line", "from_bus"), ("line", "to_bus"), ("impedance", "from_bus"),
-                           ("impedance", "to_bus"), ("trafo", "hv_bus"), ("trafo", "lv_bus"),
-                           ("sgen", "bus"), ("load", "bus"),
-                           ("switch", "bus"), ("ext_grid", "bus"),
-                           ("ward", "bus"), ("xward", "bus"),
-                           ("shunt", "bus")]:
-        i = net[element][net[element][value].isin(b2)].index
-        net[element].loc[i, value] = b1
-
-    i = net["switch"][(net["switch"]["et"] == 'b') & (
-        net["switch"]["element"].isin(b2))].index
-    net["switch"].loc[i, "element"] = b1
-    net["switch"].drop(net["switch"][(net["switch"]["bus"] == net["switch"]["element"]) &
-                                     (net["switch"]["et"] == "b")].index, inplace=True)
-    if drop:
-        net["bus"].drop(b2, inplace=True)
-    return net
-
-
-def set_element_status(net, buses, in_service):
-    """
-    Sets buses and all elements connected to them in or out of service.
-    """
-    net.bus.loc[buses, "in_service"] = in_service
-
-    lines = net.line[(net.line.from_bus.isin(buses)) & (net.line.to_bus.isin(buses))].index
-    net.line.loc[lines, "in_service"] = in_service
-
-    trafos = net.trafo[(net.trafo.hv_bus.isin(buses)) & (net.trafo.lv_bus.isin(buses))].index
-    net.trafo.loc[trafos, "in_service"] = in_service
-
-    impedances = net.impedance[(net.impedance.from_bus.isin(buses)) &
-                               (net.impedance.to_bus.isin(buses))].index
-    net.impedance.loc[impedances, "in_service"] = in_service
-
-    loads = net.load[net.load.bus.isin(buses)].index
-    net.load.loc[loads, "in_service"] = in_service
-
-    sgens = net.sgen[net.sgen.bus.isin(buses)].index
-    net.sgen.loc[sgens, "in_service"] = in_service
-
-    wards = net.ward[net.ward.bus.isin(buses)].index
-    net.ward.loc[wards, "in_service"] = in_service
-
-    xwards = net.xward[net.xward.bus.isin(buses)].index
-    net.xward.loc[xwards, "in_service"] = in_service
-
-    shunts = net.shunt[net.shunt.bus.isin(buses)].index
-    net.shunt.loc[shunts, "in_service"] = in_service
-
-    grids = net.ext_grid[net.ext_grid.bus.isin(buses)].index
-    net.ext_grid.loc[grids, "in_service"] = in_service
-
-
-def set_isolated_areas_out_of_service(net):
-    """
-    Set all isolated buses and all elements connected to isolated buses out of service.
-    """
-    unsupplied = unsupplied_buses(net)
-    set_element_status(net, unsupplied, False)
-
-    for element in ["line", "trafo"]:
-        oos_elements = net.line[net.line.in_service == False].index
-        oos_switches = net.switch[(net.switch.et == element[0]) &
-                                  (net.switch.element.isin(oos_elements))].index
-        net.switch.loc[oos_switches, "closed"] = True
-
-        for idx, bus in net.switch[(net.switch.closed == False) & (net.switch.et == element[0])] \
-                [["element", "bus"]].values:
-            if net.bus.in_service.at[next_bus(net, bus, idx, element)] == False:
-                net[element].at[idx, "in_service"] = False
-
-
-def select_subnet(net, buses, include_switch_buses=False, include_results=False,
-                  keep_everything_else=False):
-    """
-    Selects a subnet by a list of bus indices and returns a net with all elements
-    connected to them.
-    """
-    buses = set(buses)
-    if include_switch_buses:
-        # we add both buses of a connected line, the one selected is not switch.bus
-
-        # for all line switches
-        for _, s in net["switch"].query("et=='l'").iterrows():
-            # get from/to-bus of the connected line
-            fb = net["line"]["from_bus"].at[s["element"]]
-            tb = net["line"]["to_bus"].at[s["element"]]
-            # if one bus of the line is selected and its not the switch-bus, add the other bus
-            if fb in buses and s["bus"] != fb:
-                buses.add(tb)
-            if tb in buses and s["bus"] != tb:
-                buses.add(fb)
-
-    p2 = create_empty_network()
-
-    p2.bus = net.bus.loc[buses]
-    p2.ext_grid = net.ext_grid[net.ext_grid.bus.isin(buses)]
-    p2.load = net.load[net.load.bus.isin(buses)]
-    p2.sgen = net.sgen[net.sgen.bus.isin(buses)]
-    p2.gen = net.gen[net.gen.bus.isin(buses)]
-    p2.shunt = net.shunt[net.shunt.bus.isin(buses)]
-    p2.ward = net.ward[net.ward.bus.isin(buses)]
-    p2.xward = net.xward[net.xward.bus.isin(buses)]
-
-    p2.line = net.line[(net.line.from_bus.isin(buses)) & (net.line.to_bus.isin(buses))]
-    p2.trafo = net.trafo[(net.trafo.hv_bus.isin(buses)) & (net.trafo.lv_bus.isin(buses))]
-    p2.trafo3w = net.trafo3w[(net.trafo3w.hv_bus.isin(buses)) & (net.trafo3w.mv_bus.isin(buses)) &
-                             (net.trafo3w.lv_bus.isin(buses))]
-    p2.impedance = net.impedance[(net.impedance.from_bus.isin(buses)) &
-                                 (net.impedance.to_bus.isin(buses))]
-
-    if include_results:
-        for table in net.keys():
-            if net[table] is None:
-                continue
-            elif table == "res_bus":
-                p2[table] = net[table].loc[buses]
-            elif table.startswith("res_"):
-                p2[table] = net[table].loc[p2[table.split("res_")[1]].index]
-    if "bus_geodata" in net:
-        p2["bus_geodata"] = net["bus_geodata"].loc[net["bus_geodata"].index.isin(buses)]
-    if "line_geodata" in net:
-        lines = p2.line.index
-        p2["line_geodata"] = net["line_geodata"].loc[net["line_geodata"].index.isin(lines)]
-
-    # switches
-    si = [i for i, s in net["switch"].iterrows()
-          if s["bus"] in buses and
-          ((s["et"] == "b" and s["element"] in p2["bus"].index) or
-           (s["et"] == "l" and s["element"] in p2["line"].index) or
-           (s["et"] == "t" and s["element"] in p2["trafo"].index))]
-    p2["switch"] = net["switch"].loc[si]
-    # return a pandapowerNet
-    if keep_everything_else:
-        newnet = copy.deepcopy(net)
-        newnet.update(p2)
-        return pandapowerNet(newnet)
-    p2["std_types"] = copy.deepcopy(net["std_types"])
-    return pandapowerNet(p2)
-
-
-def merge_nets(net1, net2, validate=True):
-    """
-    Function to concatenate two nets into one data structure. All element tables get new,
-    continuous indizes in order to avoid duplicates.
-    """
-    create_continuous_bus_index(net2, start=net1.bus.index.max() + 1)
-    net = copy.deepcopy(net1)
-    net2 = copy.deepcopy(net2)
-    if validate:
-        runpp(net1)
-        runpp(net2)
-
-    def adapt_switches(net, element, offset=0):
-        switches = net.switch[net.switch.et == element[0]]  # element[0] == "l" for "line", ect.
-        new_index = [net[element].index.get_loc(ix) + offset
-                     for ix in switches.element.values]
-        net.switch.loc[switches.index, "element"] = new_index
-
-    for element, table in net.items():
-        if element.startswith("_") or element.startswith("res"):
-            continue
-        if type(table) == pd.DataFrame and len(table) > 0:
-            if element == "switch":
-                adapt_switches(net2, "line", offset=len(net1.line))
-                adapt_switches(net1, "line")
-                adapt_switches(net2, "trafo", offset=len(net1.trafo))
-                adapt_switches(net1, "trafo")
-            if element == "line_geodata":
-                ni = [net1.line.index.get_loc(ix) for ix in net1["line_geodata"].index]
-                net1.line_geodata.set_index(np.array(ni), inplace=True)
-                ni = [net2.line.index.get_loc(ix) + len(net1.line)
-                      for ix in net2["line_geodata"].index]
-                net2.line_geodata.set_index(np.array(ni), inplace=True)
-            net[element] = net1[element].append(net2[element], ignore_index=element != "bus")
-    if validate:
-        runpp(net)
-        dev1 = max(abs(net.res_bus.loc[net1.bus.index].vm_pu.values - net1.res_bus.vm_pu.values))
-        dev2 = max(abs(net.res_bus.iloc[len(net1.bus.index):].vm_pu.values -
-                       net2.res_bus.vm_pu.values))
-        if dev1 > 1e-10 or dev2 > 1e-10:
-            raise UserWarning("Deviation in bus voltages after merging")
-    return net
-
-
-# --- item/element selections
-
-def get_element_index(net, element, name, exact_match=True):
-    """
-    Returns the element(s) identified by a name or regex and its element-table.
-
-    INPUT:
-      **net** - pandapower network
-
-      **element** - Table to get indices from ("line", "bus", "trafo" etc.)
-
-      **name** - Name of the element to match.
-
-    OPTIONAL:
-      **exact_match** (boolean, True) - True: Expects exactly one match, raises
-                                                UserWarning otherwise.
-                                        False: returns all indices matching the name/pattern
-
-    OUTPUT:
-      **index** - The indices of matching element(s).
-    """
-    if exact_match:
-        idx = net[element][net[element]["name"] == name].index
-        if len(idx) == 0:
-            raise UserWarning("There is no %s with name %s" % (element, name))
-        if len(idx) > 1:
-            raise UserWarning("Duplicate %s names for %s" % (element, name))
-        return idx[0]
-    else:
-        return net[element][net[element]["name"].str.match(name, as_indexer=True)].index
-
-
-def next_bus(net, bus, element_id, et='line', **kwargs):
-    """
-    Returns the index of the second bus an element is connected to, given a
-    first one. E.g. the from_bus given the to_bus of a line.
-    """
-    if et == 'line':
-        bc = ["from_bus", "to_bus"]
-    elif et == 'trafo':
-        bc = ["hv_bus", "lv_bus"]
-    elif et == "switch":
-        bc = ["bus", "element"]
-    else:
-        raise Exception("unknown element type")
-    nb = list(net[et].loc[element_id, bc].values)
-    nb.remove(bus)
-    return nb[0]
-
-
-def get_connected_elements(net, element, buses, respect_switches=True, respect_in_service=False):
-    """
-     Returns elements connected to a given bus.
-
-     INPUT:
-        **net** (pandapowerNet)
-
-        **element** (string, name of the element table)
-
-        **buses** (single integer or iterable of ints)
-
-     OPTIONAL:
-        **respect_switches** (boolean, True)    - True: open switches will be respected
-                                                  False: open switches will be ignored
-        **respect_in_service** (boolean, False) - True: in_service status of connected lines will be
-                                                        respected
-                                                  False: in_service status will be ignored
-     OUTPUT:
-        **connected_elements** (set) - Returns connected elements.
-
-    """
-
-    if not hasattr(buses, "__iter__"):
-        buses = [buses]
-
-    if element in ["line", "l"]:
-        element = "l"
-        element_table = net.line
-        connected_elements = set(net.line.index[net.line.from_bus.isin(buses)
-                                                | net.line.to_bus.isin(buses)])
-
-    elif element in ["trafo"]:
-        element = "t"
-        element_table = net.trafo
-        connected_elements = set(net["trafo"].index[(net.trafo.hv_bus.isin(buses))
-                                                    | (net.trafo.lv_bus.isin(buses))])
-    elif element in ["trafo3w", "t3w"]:
-        element = "t3w"
-        element_table = net.trafo3w
-        connected_elements = set(net["trafo3w"].index[(net.trafo3w.hv_bus.isin(buses))
-                                                      | (net.trafo3w.mv_bus.isin(buses))
-                                                      | (net.trafo3w.lv_bus.isin(buses))])
-    elif element == "impedance":
-        element_table = net.impedance
-        connected_elements = set(net["impedance"].index[(net.impedance.from_bus.isin(buses))
-                                                        | (net.impedance.to_bus.isin(buses))])
-    elif element == "load":
-        element_table = net.load
-        connected_elements = set(element_table.index[(element_table.bus.isin(buses))])
-    elif element == "sgen":
-        element_table = net.sgen
-        connected_elements = set(element_table.index[(element_table.bus.isin(buses))])
-    elif element == "ward":
-        element_table = net.ward
-        connected_elements = set(element_table.index[(element_table.bus.isin(buses))])
-    elif element == "shunt":
-        element_table = net.shunt
-        connected_elements = set(element_table.index[(element_table.bus.isin(buses))])
-    elif element == "xward":
-        element_table = net.xward
-        connected_elements = set(element_table.index[(element_table.bus.isin(buses))])
-    elif element == "ext_grid":
-        element_table = net.ext_grid
-        connected_elements = set(element_table.index[(element_table.bus.isin(buses))])
-    elif element == "gen":
-        element_table = net.gen
-        connected_elements = set(element_table.index[(element_table.bus.isin(buses))])
-    else:
-        raise UserWarning("Unknown element! ", element)
-
-    if respect_switches and element in ["l", "t", "t3w"]:
-        open_switches = get_connected_switches(net, buses, consider=element, status="open")
-        if open_switches:
-            open_and_connected = net.switch.loc[net.switch.index.isin(open_switches)
-                                                & net.switch.element.isin(connected_elements)].index
-            connected_elements -= set(net.switch.element[open_and_connected])
-
-    if respect_in_service:
-        connected_elements -= set(element_table[element_table.in_service == False].index)
-
-    return connected_elements
-
-
-def get_connected_buses(net, buses, consider=("l", "s", "t"), respect_switches=True,
-                        respect_in_service=False):
-    """
-     Returns buses connected to given buses. The source buses will NOT be returned.
-
-     INPUT:
-        **net** (pandapowerNet)
-
-        **buses** (single integer or iterable of ints)
-
-     OPTIONAL:
-        **respect_switches** (boolean, True)        - True: open switches will be respected
-                                                      False: open switches will be ignored
-        **respect_in_service** (boolean, False)     - True: in_service status of connected buses
-                                                            will be respected
-                                                            False: in_service status will be
-                                                            ignored
-        **consider** (iterable, ("l", "s", "t"))    - Determines, which types of connections will
-                                                      be will be considered.
-                                                      l: lines
-                                                      s: switches
-                                                      t: trafos
-     OUTPUT:
-        **cl** (set) - Returns connected buses.
-
-    """
-    if not hasattr(buses, "__iter__"):
-        buses = [buses]
-
-    cb = set()
-    if "l" in consider:
-        cl = get_connected_elements(net, "line", buses, respect_switches, respect_in_service)
-        cb |= set(net.line[net.line.index.isin(cl)].from_bus)
-        cb |= set(net.line[net.line.index.isin(cl)].to_bus)
-
-    if "s" in consider:
-        cs = get_connected_switches(net, buses, consider='b',
-                                    status="closed" if respect_switches else "all")
-        cb |= set(net.switch[net.switch.index.isin(cs)].element)
-        cb |= set(net.switch[net.switch.index.isin(cs)].bus)
-
-    if "t" in consider:
-        ct = get_connected_elements(net, "trafo", buses, respect_switches, respect_in_service)
-        cb |= set(net.trafo[net.trafo.index.isin(ct)].lv_bus)
-        cb |= set(net.trafo[net.trafo.index.isin(cl)].hv_bus)
-
-    if respect_in_service:
-        cb -= set(net.bus[~net.bus.in_service].index)
-
-    return cb - set(buses)
-
-
-def get_connected_buses_at_element(net, element, et, respect_in_service=False):
-    """
-     Returns buses connected to a given line, switch or trafo. In case of a bus switch, two buses
-     will be returned, else one.
-
-     INPUT:
-        **net** (pandapowerNet)
-
-        **element** (integer)
-
-        **et** (string)                             - Type of the source element:
-                                                      l: line
-                                                      s: switch
-                                                      t: trafo
-
-     OPTIONAL:
-        **respect_in_service** (boolean, False)     - True: in_service status of connected buses
-                                                            will be respected
-                                                      False: in_service status will be ignored
-     OUTPUT:
-        **cl** (set) - Returns connected switches.
-
-    """
-
-    cb = set()
-    if et == 'l':
-        cb.add(net.line.from_bus.at[element])
-        cb.add(net.line.to_bus.at[element])
-
-    elif et == 's':
-        cb.add(net.switch.bus.at[element])
-        if net.switch.et.at[element] == 'b':
-            cb.add(net.switch.element.at[element])
-    elif et == 't':
-        cb.add(net.trafo.hv_bus.at[element])
-        cb.add(net.trafo.lv_bus.at[element])
-
-    if respect_in_service:
-        cb -= set(net.bus[~net.bus.in_service].index)
-
-    return cb
-
-
-def get_connected_switches(net, buses, consider=('b', 'l', 't'), status="all"):
-    """
-    Returns switches connected to given buses.
-
-    INPUT:
-        **net** (pandapowerNet)
-
-        **buses** (single integer or iterable of ints)
-
-    OPTIONAL:
-        **respect_switches** (boolean, True)        - True: open switches will be respected
-                                                     False: open switches will be ignored
-
-        **respect_in_service** (boolean, False)     - True: in_service status of connected
-                                                            buses will be respected
-
-                                                      False: in_service status will be ignored
-        **consider** (iterable, ("l", "s", "t"))    - Determines, which types of connections
-                                                      will be will be considered.
-                                                      l: lines
-                                                      s: switches
-                                                      t: trafos
-
-        **status** (string, ("all", "closed", "open"))    - Determines, which switches will
-                                                            be considered
-    OUTPUT:
-       **cl** (set) - Returns connected buses.
-
-    """
-
-    if not hasattr(buses, "__iter__"):
-        buses = [buses]
-
-    if status == "closed":
-        switch_selection = net.switch.closed == True
-    elif status == "open":
-        switch_selection = net.switch.closed == False
-    elif status == "all":
-        switch_selection = np.full(len(net.switch), True, dtype=bool)
-    else:
-        logger.warn("Unknown switch status \"%s\" selected! "
-                    "Selecting all switches by default." % status)
-
-    cs = set()
-    if 'b' in consider:
-        cs |= set(net['switch'].index[(net['switch']['bus'].isin(buses)
-                                       | net['switch']['element'].isin(buses))
-                                      & (net['switch']['et'] == 'b')
-                                      & switch_selection])
-    if 'l' in consider:
-        cs |= set(net['switch'].index[(net['switch']['bus'].isin(buses))
-                                      & (net['switch']['et'] == 'l')
-                                      & switch_selection])
-
-    if 't' in consider:
-        cs |= set(net['switch'].index[net['switch']['bus'].isin(buses)
-                                      & (net['switch']['et'] == 't')
-                                      & switch_selection])
-
-    return cs
-
-
-def pq_from_cosphi(s, cosphi, qmode, pmode):
-    """
-    Calculates P/Q values from rated apparent power and cosine(phi) values.
-
-       - s: rated apparent power
-       - cosphi: cosine phi of the
-       - qmode: "ind" for inductive or "cap" for capacitive behaviour
-       - pmode: "load" for load or "gen" for generation
-
-    As all other pandapower functions this function is based on the consumer viewpoint. For active
-    power, that means that loads are positive and generation is negative. For reactive power,
-    inductive behaviour is modeled with positive values, capacitive behaviour with negative values.
-    """
-    if qmode == "ind":
-        qsign = 1
-    elif qmode == "cap":
-        qsign = -1
-    else:
-        raise ValueError("Unknown mode %s - specify 'ind' or 'cap'" % qmode)
-
-    if pmode == "load":
-        psign = 1
-    elif pmode == "gen":
-        psign = -1
-    else:
-        raise ValueError("Unknown mode %s - specify 'load' or 'gen'" % pmode)
-
-    p = psign * s * cosphi
-    q = qsign * np.sqrt(s ** 2 - p ** 2)
-    return p, q
-
-
-def create_replacement_switch_for_branch(net, element, idx):
-    """
-    Creates a switch parallel to a branch, connecting the same buses as the branch.
-    The switch is closed if the branch is in service and open if the branch is out of service.
-    The in_service status of the original branch is not affected and should be set separately,
-    if needed.
-
-    :param net: pandapower network
-    :param element: element table e. g. 'line', 'impedance'
-    :param idx: index of the branch e. g. 0
-    :return: None
-    """
-    bus_i = net[element].from_bus.at[idx]
-    bus_j = net[element].to_bus.at[idx]
-    in_service = net[element].in_service.at[idx]
-    switch_name = 'REPLACEMENT_%s_%d' % (element, idx)
-    sid = create_switch(net, name=switch_name, bus=bus_i, element=bus_j, et='b', closed=in_service,
-                        type='CB')
-    logger.debug('created switch %s (%d) as replacement for %s %s' %
-                 (switch_name, sid, element, idx))
-
-
-def replace_zero_branches_with_switches(net, elements=('line', 'impedance'),
-                                        zero_length=True, zero_impedance=True, in_service_only=True,
-                                        min_length_km=0, min_r_ohm_per_km=0, min_x_ohm_per_km=0,
-                                        min_c_nf_per_km=0, min_rft_pu=0, min_xft_pu=0, min_rtf_pu=0,
-                                        min_xtf_pu=0):
-    """
-    Creates a replacement switch for branches with zero impedance (line, impedance) and sets them
-    out of service.
-    
-    :param net: pandapower network
-    :param elements: a tuple of names of element tables e. g. ('line', 'impedance') or (line)
-<<<<<<< HEAD
-    :param zero_length: whether zero length lines will be affected
-    :param zero_impedance: whether zero impedance branches will be affected
-    :param in_service_only: whether the branches that are not in service will be affected
-    :param min_length_km: threshhold for line length for a line to be considered zero line
-    :param min_r_ohm_per_km: threshhold for line R' value for a line to be considered zero line
-    :param min_x_ohm_per_km: threshhold for line X' value for a line to be considered zero line
-    :param min_c_nf_per_km: threshhold for line C' for a line to be considered zero line
-    :param min_rft_pu: threshhold for R from-to value for impedance to be considered zero impedance 
-    :param min_xft_pu: threshhold for X from-to value for impedance to be considered zero impedance
-    :param min_rtf_pu: threshhold for R to-from value for impedance to be considered zero impedance 
-    :param min_xtf_pu: threshhold for X to-from value for impedance to be considered zero impedance
-    :return: 
-=======
-    :param zero_length:
-    :param zero_impedance:
-    :return:
->>>>>>> 7446451e
-    """
-
-    if type(elements) != tuple:
-        raise TypeError(
-            'input parameter "elements" must be a tuple, e.g. ("line", "impedance") or ("line")')
-
-    for elm in elements:
-        branch_zero = set()
-        if elm == 'line' and zero_length:
-            branch_zero.update(net[elm].loc[net[elm].length_km <= min_length_km].index.tolist())
-
-        if elm == 'line' and zero_impedance:
-            branch_zero.update(net[elm].loc[(net[elm].r_ohm_per_km <= min_r_ohm_per_km) &
-                                            (net[elm].x_ohm_per_km <= min_x_ohm_per_km) &
-                                            (net[elm].c_nf_per_km <= min_c_nf_per_km)
-                                            ].index.tolist())
-
-        if elm == 'impedance' and zero_impedance:
-            branch_zero.update(net[elm].loc[(net[elm].rft_pu <= min_rft_pu) &
-                                            (net[elm].xft_pu <= min_xft_pu) &
-                                            (net[elm].rtf_pu <= min_rtf_pu) &
-                                            (net[elm].xtf_pu <= min_xtf_pu)].index.tolist())
-
-        k = 0
-        for b in branch_zero:
-            if in_service_only and ~net[elm].in_service.at[b]:
-                continue
-            create_replacement_switch_for_branch(net, element=elm, idx=b)
-            net[elm].loc[b, 'in_service'] = False
-            k += 1
-
-        logger.info('set %d %ss out of service' % (k, elm))
+# -*- coding: utf-8 -*-
+
+# Copyright (c) 2016-2017 by University of Kassel and Fraunhofer Institute for Wind Energy and
+# Energy System Technology (IWES), Kassel. All rights reserved. Use of this source code is governed
+# by a BSD-style license that can be found in the LICENSE file.
+import copy
+from collections import defaultdict
+
+import numpy as np
+import pandas as pd
+
+from pandapower.auxiliary import get_indices, pandapowerNet
+from pandapower.create import create_empty_network, create_piecewise_linear_cost, create_switch
+from pandapower.topology import unsupplied_buses
+from pandapower.run import runpp
+from pandapower import __version__
+
+try:
+    import pplog as logging
+except:
+    import logging
+
+logger = logging.getLogger(__name__)
+
+
+# --- Information
+def lf_info(net, numv=1, numi=2):  # pragma: no cover
+    """
+    Prints some basic information of the results in a net
+    (max/min voltage, max trafo load, max line load).
+
+    OPTIONAL:
+
+        **numv** (integer, 1) - maximal number of printed maximal respectively minimal voltages
+
+        **numi** (integer, 2) - maximal number of printed maximal loading at trafos or lines
+    """
+    logger.info("Max voltage")
+    for _, r in net.res_bus.sort_values("vm_pu", ascending=False).iloc[:numv].iterrows():
+        logger.info("  %s at busidx %s (%s)", r.vm_pu, r.name, net.bus.name.at[r.name])
+    logger.info("Min voltage")
+    for _, r in net.res_bus.sort_values("vm_pu").iloc[:numv].iterrows():
+        logger.info("  %s at busidx %s (%s)", r.vm_pu, r.name, net.bus.name.at[r.name])
+    logger.info("Max loading trafo")
+    if net.res_trafo is not None:
+        for _, r in net.res_trafo.sort_values("loading_percent", ascending=False).iloc[
+                    :numi].iterrows():
+            logger.info("  %s loading at trafo %s (%s)", r.loading_percent, r.name,
+                        net.trafo.name.at[r.name])
+    logger.info("Max loading line")
+    for _, r in net.res_line.sort_values("loading_percent", ascending=False).iloc[:numi].iterrows():
+        logger.info("  %s loading at line %s (%s)", r.loading_percent, r.name,
+                    net.line.name.at[r.name])
+
+
+def _check_plc_full_range(net, element_type):
+    """ This is an auxiliary function for check_opf_data to check full range of piecewise linear
+    cost function """
+    plc = net.piecewise_linear_cost
+    plc_el_p = plc.loc[(plc.element_type == element_type) & (plc.type == 'p')]
+    plc_el_q = plc.loc[(plc.element_type == element_type) & (plc.type == 'q')]
+    p_idx = []
+    q_idx = []
+    if not element_type == 'dcline':
+        if plc_el_p.shape[0]:
+            p_idx = net[element_type].loc[
+                (net[element_type].index.isin(plc_el_p.element_type)) &
+                ((net[element_type].min_p_kw < plc_el_p.p[plc_el_p.index.values[0]].min()) |
+                 (net[element_type].max_p_kw > plc_el_p.p[plc_el_p.index.values[0]].max()))].index
+        if plc_el_q.shape[0]:
+            q_idx = net[element_type].loc[
+                (net[element_type].index.isin(plc_el_q.element_type)) &
+                ((net[element_type].min_p_kw < plc_el_q.p[plc_el_q.index.values[0]].min()) |
+                 (net[element_type].max_p_kw > plc_el_q.p[plc_el_q.index.values[0]].max()))].index
+    else:
+        if plc_el_p.shape[0]:
+            p_idx = net[element_type].loc[
+                (net[element_type].index.isin(plc_el_p.element_type)) &
+                ((net[element_type].max_p_kw > plc_el_p.p[plc_el_p.index.values[0]].max()))].index
+        if plc_el_q.shape[0]:
+            q_idx = net[element_type].loc[
+                (net[element_type].index.isin(plc_el_q.element_type)) &
+                ((net[element_type].min_q_to_kvar < plc_el_q.p[plc_el_q.index.values[0]].min()) |
+                 (net[element_type].min_q_from_kvar < plc_el_q.p[plc_el_q.index.values[0]].min()) |
+                 (net[element_type].max_q_to_kvar > plc_el_q.p[plc_el_q.index.values[0]].max()) |
+                 (net[element_type].max_q_from_kvar > plc_el_q.p[plc_el_q.index.values[0]].max()))
+                ].index
+    if len(p_idx):
+        logger.warn("At" + element_type + str(['%d' % idx for idx in p_idx.values]) +
+                    "the piecewise linear costs do not cover full active power range.")
+    if len(q_idx):
+        logger.warn("At" + element_type + str(['%d' % idx for idx in q_idx.values]) +
+                    "the piecewise linear costs do not cover full reactive power range.")
+
+
+def check_opf_data(net):
+    """
+    This function checks net data ability for opf calculations via runopp.
+
+    INPUT:
+        **net** (pandapowerNet) - The pandapower network in which is checked for runopp
+    """
+    # --- check necessary opf columns
+    opf_col = {
+        'ext_grid': pd.Series(['min_p_kw', 'max_p_kw', 'min_q_kvar', 'max_q_kvar']),
+        'gen': pd.Series(['controllable', 'min_p_kw', 'max_p_kw']),
+        'sgen': pd.Series(['controllable', 'min_p_kw', 'max_p_kw', 'min_q_kvar', 'max_q_kvar']),
+        'load': pd.Series(['controllable', 'min_p_kw', 'max_p_kw', 'min_q_kvar', 'max_q_kvar']),
+        'dcline': pd.Series(['max_p_kw', 'min_q_from_kvar', 'min_q_to_kvar', 'max_q_from_kvar',
+                             'max_q_to_kvar'])}
+    for element_type in opf_col.keys():
+        if len(net[element_type]):
+            missing_col = opf_col[element_type].loc[~opf_col[element_type].isin(net[
+                    element_type].columns)].values
+            controllable = True
+            if element_type in ['gen', 'sgen', 'load']:
+                if 'controllable' not in missing_col:
+                    if not net[element_type].controllable.any():
+                        controllable = False
+                else:
+                    raise AttributeError("'controllable' is missing in net." + element_type +
+                                         ".columns")
+            if len(missing_col) & controllable:
+                raise AttributeError("These columns are missing in net." + element_type + ": " +
+                                     str(['%s' % col for col in missing_col]))
+
+    # --- Determine duplicated cost data
+    all_costs = net.piecewise_linear_cost[['type', 'element', 'element_type']].append(
+        net.polynomial_cost[['type', 'element', 'element_type']]).reset_index(drop=True)
+    duplicates = all_costs.loc[all_costs.duplicated()]
+    if duplicates.shape[0]:
+        raise ValueError("There are elements with multiply costs.\nelement_types: %s\n"
+                         "element: %s\ntypes: %s" % (duplicates.element_type.values,
+                                                     duplicates.element.values,
+                                                     duplicates.type.values))
+
+    # --- check full range of piecewise linear cost functions
+    _check_plc_full_range(net, 'ext_grid')
+    _check_plc_full_range(net, 'dcline')
+    for element_type in ['gen', 'sgen', 'load']:
+        if hasattr(net[element_type], "controllable"):
+            if (net[element_type].controllable.any()):
+                _check_plc_full_range(net, element_type)
+
+
+def _opf_controllables(net, to_log, control_elm, control_elm_name, all_costs):
+    """ This is an auxiliary function for opf_task to add controllables data to to_log """
+    to_log += '\n' + "  " + control_elm_name
+    for q, r in net[control_elm].iterrows():
+        if 'bus' in r:
+            to_log += '\n' + "    %i at Node %i" % (q, r.bus)
+        else:
+            to_log += '\n' + "    %i at Nodes %i, %i" % (q, r.from_bus, r.to_bus)
+        idx_cost = all_costs.loc[(all_costs.element == q) &
+                                 (all_costs.element_type == control_elm)].index
+        if len(idx_cost):
+            to_log += " with %s-costs" % all_costs.loc[idx_cost].type.values
+    return to_log
+
+
+def opf_task(net):  # pragma: no cover
+    """
+    Prints some basic inforamtion of the optimal powerflow task.
+    """
+    check_opf_data(net)
+
+    plc = net.piecewise_linear_cost
+    pol = net.polynomial_cost
+
+    # --- store cost data to all_costs
+    all_costs = net.piecewise_linear_cost[['type', 'element', 'element_type']].append(
+        net.polynomial_cost[['type', 'element', 'element_type']]).reset_index(drop=True)
+    all_costs['str'] = None
+    for i, j in all_costs.iterrows():
+        costs = plc.loc[(plc.element == j.element) & (plc.element_type == j.element_type) &
+                        (plc.type == j.type)]
+        if len(costs):
+            all_costs.str.at[i] = "p: " + str(costs.p.values[0]) + ", f: " + str(costs.f.values[0])
+        else:
+            costs = pol.loc[(pol.element == j.element) & (pol.element_type == j.element_type) &
+                            (pol.type == j.type)]
+            all_costs.str.at[i] = "c: " + str(costs.c.values[0])
+
+    # --- examine logger info
+    to_log = '\n' + "Cotrollables & Costs:"
+    control_elms = ['gen', 'sgen', 'load']
+    control_elm_names = ['Generator', 'Static Generator', 'Load']
+    to_log = _opf_controllables(net, to_log, 'ext_grid', 'External Grid', all_costs)
+    for j in range(len(control_elms)):
+        if len(net[control_elms[j]]):
+            if ('controllable' not in net[control_elms[j]].columns):
+                raise ValueError("net.%s has no 'controllable' column!" % control_elms[j])
+            if (net[control_elms[j]].controllable == True).any():
+                to_log = _opf_controllables(net, to_log, control_elms[j], control_elm_names[j],
+                                            all_costs)
+    if len(net.dcline):  # dcline always is assumed as controllable
+        to_log = _opf_controllables(net, to_log, 'dcline', 'DC Line', all_costs)
+    to_log += '\n' + "Constraints:"
+    constr_exist = False  # stores if there are any constraints
+    # --- variables constraints
+    variables = ['ext_grid', 'gen', 'sgen']
+    variable_names = ['Ext_Grid', 'Gen', 'SGen']
+    variable_long_names = ['External Grid', 'Generator', 'Static Generator']
+    if (net['load'].controllable == True).any():
+        variables += ['load']
+        variable_names += ['Load']
+        variable_long_names += ['Load']
+    for j in range(len(variables)):
+        constr_col = pd.Series(['min_p_kw', 'max_p_kw', 'min_q_kvar', 'max_q_kvar'])
+        constr_col_exist = constr_col[constr_col.isin(net[variables[j]].columns)]
+        constr = net[variables[j]][constr_col_exist].dropna(how='all')
+        if (constr.shape[1] > 0) & (constr.shape[0] > 0):
+            constr_exist = True
+            to_log += '\n' + "  " + variable_long_names[j] + " Constraints"
+            for i in constr_col[constr_col.isin(net[variables[j]].columns) == False]:
+                constr[i] = np.nan
+            if (constr.min_p_kw >= constr.max_p_kw).any():
+                logger.warn("The value of min_p_kw must be less than max_p_kw for all " +
+                            variable_names[j] + ". " + "Please observe the pandapower " +
+                            "signing system.")
+            if (constr.min_q_kvar >= constr.max_q_kvar).any():
+                logger.warn("The value of min_q_kvar must be less than max_q_kvar for all " +
+                            variable_names[j] + ". Please observe the pandapower signing system.")
+            if constr.duplicated()[1:].all():  # all with the same constraints
+                to_log += '\n' + "    at all " + variable_names[j] + \
+                          " [min_p_kw, max_p_kw, min_q_kvar, max_q_kvar] is " + \
+                          "[%s, %s, %s, %s]" % (constr.min_p_kw[0], constr.max_p_kw[0],
+                                                constr.min_q_kvar[0], constr.max_q_kvar[0])
+            else:  # different constraints exist
+                unique_rows = ~constr.duplicated()
+                duplicated_rows = constr.duplicated()
+                for i in constr[unique_rows].index:
+                    same_data = list([i])
+                    for i2 in constr[duplicated_rows].index:
+                        if (constr.iloc[i] == constr.iloc[i2]).all():
+                            same_data.append(i2)
+                    to_log += '\n' + '    at ' + variable_names[j] + ' ' + \
+                              ', '.join(map(str, same_data)) + \
+                              ' [min_p_kw, max_p_kw, min_q_kvar, max_q_kvar] is ' + \
+                              '[%s, %s, %s, %s]' % (constr.min_p_kw[i], constr.max_p_kw[i],
+                                                    constr.min_q_kvar[i], constr.max_q_kvar[i])
+    # DC Line constraints
+    constr_col = pd.Series(['max_p_kw', 'min_q_from_kvar', 'max_q_from_kvar', 'min_q_to_kvar',
+                            'max_q_to_kvar'])
+    constr_col_exist = constr_col[constr_col.isin(net['dcline'].columns)]
+    constr = net['dcline'][constr_col_exist].dropna(how='all')
+    if (constr.shape[1] > 0) & (constr.shape[0] > 0):
+        constr_exist = True
+        to_log += '\n' + "  DC Line Constraints"
+        for i in constr_col[constr_col.isin(net['dcline'].columns) == False]:
+            constr[i] = np.nan
+        if (constr.min_q_from_kvar >= constr.max_q_from_kvar).any():
+            logger.warn("The value of min_q_from_kvar must be less than max_q_from_kvar for " +
+                        "all DC Line. Please observe the pandapower signing system.")
+        if (constr.min_q_to_kvar >= constr.max_q_to_kvar).any():
+            logger.warn("The value of min_q_to_kvar must be less than min_q_to_kvar for " +
+                        "all DC Line. Please observe the pandapower signing system.")
+        if constr.duplicated()[1:].all():  # all with the same constraints
+            to_log += '\n' + "    at all DC Line [max_p_kw, min_q_from_kvar, max_q_from_kvar, " + \
+                      "min_q_to_kvar, max_q_to_kvar] is [%s, %s, %s, %s, %s]" % \
+                      (constr.max_p_kw[0], constr.min_q_from_kvar[0], constr.max_q_from_kvar[0],
+                       constr.min_q_to_kvar[0], constr.max_q_to_kvar[0])
+        else:  # different constraints exist
+            unique_rows = ~constr.duplicated()
+            duplicated_rows = constr.duplicated()
+            for i in constr[unique_rows].index:
+                same_data = list([i])
+                for i2 in constr[duplicated_rows].index:
+                    if (constr.iloc[i] == constr.iloc[i2]).all():
+                        same_data.append(i2)
+                to_log += '\n' + '    at DC Line ' + ', '.join(map(str, same_data)) + \
+                          ' [max_p_kw, min_q_from_kvar, max_q_from_kvar, min_q_to_kvar, ' + \
+                          'max_q_to_kvar] is [%s, %s, %s, %s, %s]' % (
+                              constr.max_p_kw[0], constr.min_q_from_kvar[0],
+                              constr.max_q_from_kvar[0],
+                              constr.min_q_to_kvar[0], constr.max_q_to_kvar[0])
+    # --- Voltage constraints
+    if pd.Series(['min_vm_pu', 'max_vm_pu']).isin(net.bus.columns).any():
+        c_bus = net.bus[['min_vm_pu', 'max_vm_pu']].dropna(how='all')
+        if c_bus.shape[0] > 0:
+            constr_exist = True
+            to_log += '\n' + "  Voltage Constraints"
+            if (net.bus.min_vm_pu >= net.bus.max_vm_pu).any():
+                logger.warn("The value of min_vm_pu must be less than max_vm_pu.")
+            if c_bus.duplicated()[1:].all():  # all with the same constraints
+                to_log += '\n' + '    at all Nodes [min_vm_pu, max_vm_pu] is [%s, %s]' % \
+                                 (c_bus.min_vm_pu[0], c_bus.max_vm_pu[0])
+            else:  # different constraints exist
+                unique_rows = ~c_bus.duplicated()
+                duplicated_rows = c_bus.duplicated()
+                for i in c_bus[unique_rows].index:
+                    same_data_nodes = list([i])
+                    for i2 in c_bus[duplicated_rows].index:
+                        if (c_bus.iloc[i] == c_bus.iloc[i2]).all():
+                            same_data_nodes.append(i2)
+                    to_log += '\n' + '    at Nodes ' + ', '.join(map(str, same_data_nodes)) + \
+                              ' [min_vm_pu, max_vm_pu] is [%s, %s]' % (c_bus.min_vm_pu[i],
+                                                                       c_bus.max_vm_pu[i])
+    # --- Branch constraints
+    branches = ['trafo', 'line']
+    branch_names = ['Trafo', 'Line']
+    for j in range(len(branches)):
+        if "max_loading_percent" in net[branches[j]].columns:
+            constr = net[branches[j]]['max_loading_percent'].dropna()
+            if constr.shape[0] > 0:
+                constr_exist = True
+                to_log += '\n' + "  " + branch_names[j] + " Constraint"
+                if constr.duplicated()[1:].all():  # all with the same constraints
+                    to_log += '\n' + '    at all ' + branch_names[j] + \
+                              ' max_loading_percent is %s' % (constr[0])
+                else:  # different constraints exist
+                    unique_rows = ~c_bus.duplicated()
+                    duplicated_rows = c_bus.duplicated()
+                    for i in constr[unique_rows].index:
+                        same_data = list([i])
+                        for i2 in constr[duplicated_rows].index:
+                            if (constr.iloc[i] == constr.iloc[i2]).all():
+                                same_data.append(i2)
+                        to_log += '\n' + "    at " + branch_names[j] + " " + \
+                                  ', '.join(map(str, same_data)) + \
+                                  " max_loading_percent is %s" % (constr[j])
+    if not constr_exist:
+        to_log += '\n' + "  There are no constraints."
+    # do logger info
+    logger.info(to_log)
+
+
+def switch_info(net, sidx):  # pragma: no cover
+    """
+    Prints what buses and elements are connected by a certain switch.
+    """
+    switch_type = net.switch.at[sidx, "et"]
+    bidx = net.switch.at[sidx, "bus"]
+    bus_name = net.bus.at[bidx, "name"]
+    eidx = net.switch.at[sidx, "element"]
+    if switch_type == "b":
+        bus2_name = net.bus.at[eidx, "name"]
+        logger.info("Switch %u connects bus %u (%s) with bus %u (%s)" % (sidx, bidx, bus_name,
+                                                                         eidx, bus2_name))
+    elif switch_type == "l":
+        line_name = net.line.at[eidx, "name"]
+        logger.info("Switch %u connects bus %u (%s) with line %u (%s)" % (sidx, bidx, bus_name,
+                                                                          eidx, line_name))
+    elif switch_type == "t":
+        trafo_name = net.trafo.at[eidx, "name"]
+        logger.info("Switch %u connects bus %u (%s) with trafo %u (%s)" % (sidx, bidx, bus_name,
+                                                                           eidx, trafo_name))
+
+
+def overloaded_lines(net, max_load=100):
+    """
+    Returns the results for all lines with loading_percent > max_load or None, if
+    there are none.
+    """
+    if net.converged:
+        return net["res_line"].index[net["res_line"]["loading_percent"] > max_load]
+    else:
+        raise UserWarning("The last loadflow terminated erratically, results are invalid!")
+
+
+def violated_buses(net, min_vm_pu, max_vm_pu):
+    """
+    Returns all bus indices where vm_pu is not within min_vm_pu and max_vm_pu or returns None, if
+    there are none of those buses.
+    """
+    if net.converged:
+        return net["bus"].index[(net["res_bus"]["vm_pu"] < min_vm_pu) |
+                                (net["res_bus"]["vm_pu"] > max_vm_pu)]
+    else:
+        raise UserWarning("The last loadflow terminated erratically, results are invalid!")
+
+
+def nets_equal(x, y, check_only_results=False, tol=1.e-14):
+    """
+    Compares the DataFrames of two networks. The networks are considered equal
+    if they share the same keys and values, except of the
+    'et' (elapsed time) entry which differs depending on
+    runtime conditions and entries stating with '_'.
+    """
+    eq = True
+    not_equal = []
+
+    if isinstance(x, pandapowerNet) and isinstance(y, pandapowerNet):
+        # for two networks make sure both have the same keys that do not start with "_"...
+        x_keys = [key for key in x.keys() if not key.startswith("_")]
+        y_keys = [key for key in y.keys() if not key.startswith("_")]
+
+        if len(set(x_keys) - set(y_keys)) + len(set(y_keys) - set(x_keys)) > 0:
+            logger.info("Networks entries mismatch:", x_keys, " - VS. - ", y_keys)
+            return False
+
+        # ... and then iter through the keys, checking for equality for each table
+        for df_name in x_keys:
+            # skip 'et' (elapsed time) and entries starting with '_' (internal vars)
+            if (df_name != 'et' and not df_name.startswith("_")):
+                if check_only_results and not df_name.startswith("res_"):
+                    continue  # skip anything that is not a result table
+
+                if isinstance(x[df_name], pd.DataFrame) and isinstance(y[df_name], pd.DataFrame):
+                    frames_equal = dataframes_equal(x[df_name], y[df_name], tol)
+                    eq &= frames_equal
+
+                    if not frames_equal:
+                        not_equal.append(df_name)
+
+    if len(not_equal) > 0:
+        logger.info("Networks do not match in DataFrame(s): %s" % (', '.join(not_equal)))
+
+    return eq
+
+
+def dataframes_equal(x_df, y_df, tol=1.e-14):
+    # eval if two DataFrames are equal, with regard to a tolerance
+    if len(x_df) == len(y_df) and len(x_df.columns) == len(y_df.columns):
+        # we use numpy.allclose to grant a tolerance on numerical values
+        numerical_equal = np.allclose(x_df.select_dtypes(include=[np.number]),
+                                      y_df.select_dtypes(include=[np.number]),
+                                      atol=tol, equal_nan=True)
+
+        # ... use pandas .equals for the rest, which also evaluates NaNs to be equal
+        rest_equal = x_df.select_dtypes(exclude=[np.number]).equals(
+            y_df.select_dtypes(exclude=[np.number]))
+
+        return numerical_equal & rest_equal
+    else:
+        return False
+
+
+# --- Simulation setup and preparations
+def convert_format(net):
+    """
+    Converts old nets to new format to ensure consistency. The converted net is returned.
+    """
+    _pre_release_changes(net)
+    if not "sn_kva" in net:
+        net.sn_kva = 1e3
+    net.line.rename(columns={'imax_ka': 'max_i_ka'}, inplace=True)
+    for typ, data in net.std_types["line"].items():
+        if "imax_ka" in data:
+            net.std_types["line"][typ]["max_i_ka"] = net.std_types["line"][typ].pop("imax_ka")
+    # unsymmetric impedance
+    if "r_pu" in net.impedance:
+        net.impedance["rft_pu"] = net.impedance["rtf_pu"] = net.impedance["r_pu"]
+        net.impedance["xft_pu"] = net.impedance["xtf_pu"] = net.impedance["x_pu"]
+    # initialize measurement dataframe
+    if "measurement" in net and "element_type" not in net.measurement:
+        if net.measurement.empty:
+            del net["measurement"]
+        else:
+            logger.warn("The measurement structure seems outdated. Please adjust it "
+                        "according to the documentation.")
+    if "measurement" in net and "name" not in net.measurement:
+        net.measurement.insert(0, "name", None)
+    if "measurement" not in net:
+        net["measurement"] = pd.DataFrame(np.zeros(0, dtype=[("name", np.dtype(object)),
+                                                             ("type", np.dtype(object)),
+                                                             ("element_type", np.dtype(object)),
+                                                             ("value", "f8"),
+                                                             ("std_dev", "f8"),
+                                                             ("bus", "u4"),
+                                                             ("element", np.dtype(object))]))
+    if "dcline" not in net:
+        net["dcline"] = pd.DataFrame(np.zeros(0, dtype=[("name", np.dtype(object)),
+                                                        ("from_bus", "u4"),
+                                                        ("to_bus", "u4"),
+                                                        ("p_kw", "f8"),
+                                                        ("loss_percent", 'f8'),
+                                                        ("loss_kw", 'f8'),
+                                                        ("vm_from_pu", "f8"),
+                                                        ("vm_to_pu", "f8"),
+                                                        ("max_p_kw", "f8"),
+                                                        ("min_q_from_kvar", "f8"),
+                                                        ("min_q_to_kvar", "f8"),
+                                                        ("max_q_from_kvar", "f8"),
+                                                        ("max_q_to_kvar", "f8"),
+                                                        ("cost_per_kw", 'f8'),
+                                                        ("in_service", 'bool')]))
+    if "_empty_res_dcline" not in net:
+        net["_empty_res_dcline"] = pd.DataFrame(np.zeros(0, dtype=[("p_from_kw", "f8"),
+                                                                   ("q_from_kvar", "f8"),
+                                                                   ("p_to_kw", "f8"),
+                                                                   ("q_to_kvar", "f8"),
+                                                                   ("pl_kw", "f8"),
+                                                                   ("vm_from_pu", "f8"),
+                                                                   ("va_from_degree", "f8"),
+                                                                   ("vm_to_pu", "f8"),
+                                                                   ("va_to_degree", "f8")]))
+    if not "version" in net or net.version < 1.1:
+        if "min_p_kw" in net.gen and "max_p_kw" in net.gen:
+            if np.any(net.gen.min_p_kw > net.gen.max_p_kw):
+                pmin = copy.copy(net.gen.min_p_kw.values)
+                pmax = copy.copy(net.gen.max_p_kw.values)
+                net.gen["min_p_kw"] = pmax
+                net.gen["max_p_kw"] = pmin
+    if not "piecewise_linear_cost" in net:
+        net["piecewise_linear_cost"] = pd.DataFrame(np.zeros(0, dtype=[("type", np.dtype(object)),
+                                                                       ("element",
+                                                                        np.dtype(object)),
+                                                                       ("element_type",
+                                                                        np.dtype(object)),
+                                                                       ("p", np.dtype(object)),
+                                                                       ("f", np.dtype(object))]))
+
+    if not "polynomial_cost" in net:
+        net["polynomial_cost"] = pd.DataFrame(np.zeros(0, dtype=[("type", np.dtype(object)),
+                                                                 ("element", np.dtype(object)),
+                                                                 ("element_type", np.dtype(object)),
+                                                                 ("c", np.dtype(object))]))
+
+    if "cost_per_kw" in net.gen:
+        for index, cost in net.gen.cost_per_kw.iteritems():
+            if not np.isnan(cost):
+                p = net.gen.min_p_kw.at[index]
+                create_piecewise_linear_cost(net, index, "gen", np.array([[p, cost * p], [0, 0]]))
+
+    if "cost_per_kw" in net.sgen:
+        for index, cost in net.sgen.cost_per_kw.iteritems():
+            if not np.isnan(cost):
+                p = net.sgen.min_p_kw.at[index]
+                create_piecewise_linear_cost(net, index, "sgen", np.array([[p, cost * p], [0, 0]]))
+
+    if "cost_per_kw" in net.ext_grid:
+        for index, cost in net.ext_grid.cost_per_kw.iteritems():
+            if not np.isnan(cost):
+                p = net.ext_grid.min_p_kw.at[index]
+                create_piecewise_linear_cost(net, index, "ext_grid",
+                                             np.array([[p, cost * p], [0, 0]]))
+
+    if "cost_per_kvar" in net.gen:
+        for index, cost in net.gen.cost_per_kvar.iteritems():
+            if not np.isnan(cost):
+                qmin = net.gen.min_q_kvar.at[index]
+                qmax = net.gen.max_q_kvar.at[index]
+                create_piecewise_linear_cost(net, index, "gen",
+                                             np.array([[qmin, cost * qmin], [0, 0],
+                                                       [qmax, cost * qmax]]), type="q")
+
+    if "cost_per_kvar" in net.sgen:
+        for index, cost in net.sgen.cost_per_kvar.iteritems():
+            if not np.isnan(cost):
+                qmin = net.sgen.min_q_kvar.at[index]
+                qmax = net.sgen.max_q_kvar.at[index]
+                create_piecewise_linear_cost(net, index, "sgen",
+                                             np.array([[qmin, cost * qmin], [0, 0],
+                                                       [qmax, cost * qmax]]), type="q")
+
+    if "cost_per_kvar" in net.ext_grid:
+        for index, cost in net.ext_grid.cost_per_kvar.iteritems():
+            if not np.isnan(cost):
+                qmin = net.ext_grid.min_q_kvar.at[index]
+                qmax = net.ext_grid.max_q_kvar.at[index]
+                create_piecewise_linear_cost(net, index, "ext_grid",
+                                             np.array([[qmin, cost * qmin], [0, 0],
+                                                       [qmax, cost * qmax]]), type="q")
+
+    if not "tp_st_degree" in net.trafo:
+        net.trafo["tp_st_degree"] = np.nan
+    if not "_pd2ppc_lookups" in net:
+        net._pd2ppc_lookups = {"bus": None,
+                               "ext_grid": None,
+                               "gen": None}
+    if not "_ppc2pd_lookups" in net:
+        net._ppc2pd_lookups = {"bus": None,
+                               "ext_grid": None,
+                               "gen": None}
+    if not "_is_elements" in net and "__is_elements" in net:
+        net["_is_elements"] = copy.deepcopy(net["__is_elements"])
+        net.pop("__is_elements", None)
+    elif not "_is_elements" in net and "_is_elems" in net:
+        net["_is_elements"] = copy.deepcopy(net["_is_elems"])
+        net.pop("_is_elems", None)
+
+    if "options" in net:
+        if "recycle" in net["options"]:
+            if not "_is_elements" in net["options"]["recycle"]:
+                net["options"]["recycle"]["_is_elements"] = copy.deepcopy(
+                    net["options"]["recycle"]["is_elems"])
+                net["options"]["recycle"].pop("is_elems", None)
+
+    if not "const_z_percent" in net.load or not "const_i_percent" in net.load:
+        net.load["const_z_percent"] = np.zeros(net.load.shape[0])
+        net.load["const_i_percent"] = np.zeros(net.load.shape[0])
+
+    if not "vn_kv" in net["shunt"]:
+        net.shunt["vn_kv"] = net.bus.vn_kv.loc[net.shunt.bus.values].values
+    if not "step" in net["shunt"]:
+        net.shunt["step"] = 1
+    if not "_pd2ppc_lookups" in net:
+        net["_pd2ppc_lookups"] = {"bus": None,
+                                  "gen": None,
+                                  "branch": None}
+    net.version = float(__version__[:3])
+    return net
+
+
+def _pre_release_changes(net):
+    from pandapower.std_types import add_basic_std_types, create_std_type, parameter_from_std_type
+    from pandapower.powerflow import reset_results
+    if "std_types" not in net:
+        net.std_types = {"line": {}, "trafo": {}, "trafo3w": {}}
+        add_basic_std_types(net)
+
+        import os
+        import json
+        path, file = os.path.split(os.path.realpath(__file__))
+        linedb = os.path.join(path, "linetypes.json")
+        if os.path.isfile(linedb):
+            with open(linedb, 'r') as f:
+                lt = json.load(f)
+        else:
+            lt = {}
+        for std_type in net.line.std_type.unique():
+            if std_type in lt:
+                if "shift_degree" not in lt[std_type]:
+                    lt[std_type]["shift_degree"] = 0
+                create_std_type(net, lt[std_type], std_type, element="line")
+        trafodb = os.path.join(path, "trafotypes.json")
+        if os.path.isfile(trafodb):
+            with open(trafodb, 'r') as f:
+                tt = json.load(f)
+        else:
+            tt = {}
+        for std_type in net.trafo.std_type.unique():
+            if std_type in tt:
+                create_std_type(
+                    net, tt[std_type], std_type, element="trafo")
+
+    net.trafo.tp_side.replace(1, "hv", inplace=True)
+    net.trafo.tp_side.replace(2, "lv", inplace=True)
+    net.trafo.tp_side = net.trafo.tp_side.where(pd.notnull(net.trafo.tp_side), None)
+    net.trafo3w.tp_side.replace(1, "hv", inplace=True)
+    net.trafo3w.tp_side.replace(2, "mv", inplace=True)
+    net.trafo3w.tp_side.replace(3, "lv", inplace=True)
+    net.trafo3w.tp_side = net.trafo3w.tp_side.where(pd.notnull(net.trafo3w.tp_side), None)
+
+    net["bus"] = net["bus"].rename(
+        columns={'voltage_level': 'vn_kv', 'bus_type': 'type', "un_kv": "vn_kv"})
+    net["bus"]["type"].replace("s", "b", inplace=True)
+    net["bus"]["type"].replace("k", "n", inplace=True)
+    net["line"] = net["line"].rename(columns={'vf': 'df', 'line_type': 'type'})
+    net["ext_grid"] = net["ext_grid"].rename(columns={"angle_degree": "va_degree",
+                                                      "ua_degree": "va_degree",
+                                                      "sk_max_mva": "s_sc_max_mva",
+                                                      "sk_min_mva": "s_sc_min_mva"})
+    net["line"]["type"].replace("f", "ol", inplace=True)
+    net["line"]["type"].replace("k", "cs", inplace=True)
+    net["trafo"] = net["trafo"].rename(columns={'trafotype': 'std_type', "type": "std_type",
+                                                "un1_kv": "vn_hv_kv", "un2_kv": "vn_lv_kv",
+                                                'vfe_kw': 'pfe_kw', "unh_kv": "vn_hv_kv",
+                                                "unl_kv": "vn_lv_kv", 'trafotype': 'std_type',
+                                                "type": "std_type", 'vfe_kw': 'pfe_kw',
+                                                "uk_percent": "vsc_percent",
+                                                "ur_percent": "vscr_percent",
+                                                "vnh_kv": "vn_hv_kv", "vnl_kv": "vn_lv_kv"})
+    net["trafo3w"] = net["trafo3w"].rename(columns={"unh_kv": "vn_hv_kv", "unm_kv": "vn_mv_kv",
+                                                    "unl_kv": "vn_lv_kv",
+                                                    "ukh_percent": "vsc_hv_percent",
+                                                    "ukm_percent": "vsc_mv_percent",
+                                                    "ukl_percent": "vsc_lv_percent",
+                                                    "urh_percent": "vscr_hv_percent",
+                                                    "urm_percent": "vscr_mv_percent",
+                                                    "url_percent": "vscr_lv_percent",
+                                                    "vnh_kv": "vn_hv_kv", "vnm_kv": "vn_mv_kv",
+                                                    "vnl_kv": "vn_lv_kv", "snh_kva": "sn_hv_kva",
+                                                    "snm_kva": "sn_mv_kva", "snl_kva": "sn_lv_kva"})
+    if "name" not in net.switch.columns:
+        net.switch["name"] = None
+    net["switch"] = net["switch"].rename(columns={'element_type': 'et'})
+    net["ext_grid"] = net["ext_grid"].rename(columns={'voltage': 'vm_pu', "u_pu": "vm_pu",
+                                                      "sk_max": "sk_max_mva",
+                                                      "ua_degree": "va_degree"})
+    if "in_service" not in net["ext_grid"].columns:
+        net["ext_grid"]["in_service"] = 1
+    if "shift_mv_degree" not in net["trafo3w"].columns:
+        net["trafo3w"]["shift_mv_degree"] = 0
+    if "shift_lv_degree" not in net["trafo3w"].columns:
+        net["trafo3w"]["shift_lv_degree"] = 0
+    parameter_from_std_type(net, "shift_degree", element="trafo", fill=0)
+    if "gen" not in net:
+        net["gen"] = pd.DataFrame(np.zeros(0, dtype=[("name", np.dtype(object)),
+                                                     ("bus", "u4"),
+                                                     ("p_kw", "f8"),
+                                                     ("vm_pu", "f8"),
+                                                     ("sn_kva", "f8"),
+                                                     ("scaling", "f8"),
+                                                     ("in_service", "i8"),
+                                                     ("min_q_kvar", "f8"),
+                                                     ("max_q_kvar", "f8"),
+                                                     ("type", np.dtype(object))]))
+
+    if "impedance" not in net:
+        net["impedance"] = pd.DataFrame(np.zeros(0, dtype=[("name", np.dtype(object)),
+                                                           ("from_bus", "u4"),
+                                                           ("to_bus", "u4"),
+                                                           ("r_pu", "f8"),
+                                                           ("x_pu", "f8"),
+                                                           ("sn_kva", "f8"),
+                                                           ("in_service", 'bool')]))
+    if "ward" not in net:
+        net["ward"] = pd.DataFrame(np.zeros(0, dtype=[("name", np.dtype(object)),
+                                                      ("bus", "u4"),
+                                                      ("ps_kw", "u4"),
+                                                      ("qs_kvar", "f8"),
+                                                      ("pz_kw", "f8"),
+                                                      ("qz_kvar", "f8"),
+                                                      ("in_service", "f8")]))
+    if "xward" not in net:
+        net["xward"] = pd.DataFrame(np.zeros(0, dtype=[("name", np.dtype(object)),
+                                                       ("bus", "u4"),
+                                                       ("ps_kw", "u4"),
+                                                       ("qs_kvar", "f8"),
+                                                       ("pz_kw", "f8"),
+                                                       ("qz_kvar", "f8"),
+                                                       ("r_ohm", "f8"),
+                                                       ("x_ohm", "f8"),
+                                                       ("vm_pu", "f8"),
+                                                       ("in_service", "f8")]))
+    if "shunt" not in net:
+        net["shunt"] = pd.DataFrame(np.zeros(0, dtype=[("bus", "u4"),
+                                                       ("name", np.dtype(object)),
+                                                       ("p_kw", "f8"),
+                                                       ("q_kvar", "f8"),
+                                                       ("scaling", "f8"),
+                                                       ("in_service", "i8")]))
+
+    if "parallel" not in net.line:
+        net.line["parallel"] = 1
+    if "parallel" not in net.trafo:
+        net.trafo["parallel"] = 1
+    if "_empty_res_bus" not in net:
+        net2 = create_empty_network()
+        for key, item in net2.items():
+            if key.startswith("_empty"):
+                net[key] = copy.copy(item)
+        reset_results(net)
+
+    for attribute in ['tp_st_percent', 'tp_pos', 'tp_mid', 'tp_min', 'tp_max']:
+        if net.trafo[attribute].dtype == 'O':
+            net.trafo[attribute] = pd.to_numeric(net.trafo[attribute])
+    net["gen"] = net["gen"].rename(columns={"u_pu": "vm_pu"})
+    for element, old, new in [("trafo", "unh_kv", "vn_hv_kv"),
+                              ("trafo", "unl_kv", "vn_lv_kv"),
+                              ("trafo", "uk_percent", "vsc_percent"),
+                              ("trafo", "ur_percent", "vscr_percent"),
+                              ("trafo3w", "unh_kv", "vn_hv_kv"),
+                              ("trafo3w", "unm_kv", "vn_mv_kv"),
+                              ("trafo3w", "unl_kv", "vn_lv_kv")]:
+        for std_type, parameters in net.std_types[element].items():
+            if old in parameters:
+                net.std_types[element][std_type][new] = net.std_types[element][std_type].pop(old)
+    net.version = 1.0
+    if "f_hz" not in net:
+        net["f_hz"] = 50.
+
+    if "type" not in net.load.columns:
+        net.load["type"] = None
+    if "zone" not in net.bus:
+        net.bus["zone"] = None
+    for element in ["line", "trafo", "bus", "load", "sgen", "ext_grid"]:
+        net[element].in_service = net[element].in_service.astype(bool)
+    if "in_service" not in net["ward"]:
+        net.ward["in_service"] = True
+    net.switch.closed = net.switch.closed.astype(bool)
+
+
+def add_zones_to_elements(net, elements=["line", "trafo", "ext_grid", "switch"]):
+    """
+    Adds zones to elements, inferring them from the zones of buses they are
+    connected to.
+    """
+    for element in elements:
+        if element == "sgen":
+            net["sgen"]["zone"] = net["bus"]["zone"].loc[net["sgen"]["bus"]].values
+        elif element == "load":
+            net["load"]["zone"] = net["bus"]["zone"].loc[net["load"]["bus"]].values
+        elif element == "ext_grid":
+            net["ext_grid"]["zone"] = net["bus"]["zone"].loc[net["ext_grid"]["bus"]].values
+        elif element == "switch":
+            net["switch"]["zone"] = net["bus"]["zone"].loc[net["switch"]["bus"]].values
+        elif element == "line":
+            net["line"]["zone"] = net["bus"]["zone"].loc[net["line"]["from_bus"]].values
+            crossing = sum(net["bus"]["zone"].loc[net["line"]["from_bus"]].values !=
+                           net["bus"]["zone"].loc[net["line"]["to_bus"]].values)
+            if crossing > 0:
+                logger.warn("There have been %i lines with different zones at from- and to-bus"
+                            % crossing)
+        elif element == "trafo":
+            net["trafo"]["zone"] = net["bus"]["zone"].loc[net["trafo"]["hv_bus"]].values
+            crossing = sum(net["bus"]["zone"].loc[net["trafo"]["hv_bus"]].values !=
+                           net["bus"]["zone"].loc[net["trafo"]["lv_bus"]].values)
+            if crossing > 0:
+                logger.warn("There have been %i trafos with different zones at lv_bus and hv_bus"
+                            % crossing)
+        elif element == "impedance":
+            net["impedance"]["zone"] = net["bus"]["zone"].loc[net["impedance"]["from_bus"]].values
+            crossing = sum(net["bus"]["zone"].loc[net["impedance"]["from_bus"]].values !=
+                           net["bus"]["zone"].loc[net["impedance"]["to_bus"]].values)
+            if crossing > 0:
+                logger.warn("There have been %i impedances with different zones at from_bus and "
+                            "to_bus" % crossing)
+        elif element == "shunt":
+            net["shunt"]["zone"] = net["bus"]["zone"].loc[net["shunt"]["bus"]].values
+        elif element == "ward":
+            net["ward"]["zone"] = net["bus"]["zone"].loc[net["ward"]["bus"]].values
+        elif element == "xward":
+            net["xward"]["zone"] = net["bus"]["zone"].loc[net["xward"]["bus"]].values
+        else:
+            raise UserWarning("Unkown element %s" % element)
+
+
+def create_continuous_bus_index(net, start=0):
+    """
+    Creates a continuous bus index starting at zero and replaces all
+    references of old indices by the new ones.
+    """
+    new_bus_idxs = list(np.arange(start, len(net.bus) + start))
+    bus_lookup = dict(zip(net["bus"].index.values, new_bus_idxs))
+    net.bus.index = new_bus_idxs
+
+    for element, value in [("line", "from_bus"), ("line", "to_bus"), ("trafo", "hv_bus"),
+                           ("trafo", "lv_bus"), ("sgen", "bus"), ("load", "bus"),
+                           ("switch", "bus"), ("ward", "bus"), ("xward", "bus"),
+                           ("impedance", "from_bus"), ("impedance", "to_bus"),
+                           ("shunt", "bus"), ("ext_grid", "bus")]:
+        net[element][value] = get_indices(net[element][value], bus_lookup)
+    net["bus_geodata"].set_index(get_indices(net["bus_geodata"].index, bus_lookup), inplace=True)
+    bb_switches = net.switch[net.switch.et == "b"]
+    net.switch.loc[bb_switches.index, "element"] = get_indices(bb_switches.element, bus_lookup)
+    return net
+
+
+def set_scaling_by_type(net, scalings, scale_load=True, scale_sgen=True):
+    """
+    Sets scaling of loads and/or sgens according to a dictionary
+    mapping type to a scaling factor. Note that the type-string is case
+    sensitive.
+    E.g. scaling = {"pv": 0.8, "bhkw": 0.6}
+
+    :param net:
+    :param scalings: A dictionary containing a mapping from element type to
+    :param scale_load:
+	:param scale_sgen:
+    """
+    if not isinstance(scalings, dict):
+        raise UserWarning("The parameter scaling has to be a dictionary, "
+                          "see docstring")
+
+    def scaleit(what):
+        et = net[what]
+        et["scaling"] = [scale[t] if scale[t] is not None else s for t, s in
+                         zip(et.type.values, et.scaling.values)]
+
+    scale = defaultdict(lambda: None, scalings)
+    if scale_load:
+        scaleit("load")
+    if scale_sgen:
+        scaleit("sgen")
+
+
+# --- Modify topology
+
+def close_switch_at_line_with_two_open_switches(net):
+    """
+    Finds lines that have opened switches at both ends and closes one of them.
+    Function is usually used when optimizing section points to
+    prevent the algorithm from ignoring isolated lines.
+    """
+    nl = net.switch[(net.switch.et == 'l') & (net.switch.closed == 0)]
+    for i, switch in nl.groupby("element"):
+        if len(switch.index) > 1:  # find all lines that have open switches at both ends
+            # and close on of them
+            net.switch.at[switch.index[0], "closed"] = 1
+
+
+def drop_inactive_elements(net):
+    """
+    Drops any elements not in service AND any elements connected to inactive
+    buses.
+    """
+    set_isolated_areas_out_of_service(net)
+    # removes inactive lines and its switches and geodata
+    inactive_lines = net.line[net.line.in_service == False].index
+    drop_lines(net, inactive_lines)
+
+    inactive_trafos = net.trafo[net.trafo.in_service == False].index
+    drop_trafos(net, inactive_trafos)
+
+    do_not_delete = set(net.trafo.hv_bus.values) | set(net.trafo.lv_bus.values) | \
+                    set(net.line.from_bus.values) | set(net.line.to_bus.values)
+
+    # removes inactive buses safely
+    inactive_buses = set(net.bus[net.bus.in_service == False].index) - do_not_delete
+    drop_buses(net, inactive_buses)
+
+    for element in net.keys():
+        if element not in ["bus", "trafo", "line"] and type(net[element]) == pd.DataFrame \
+                and "in_service" in net[element].columns:
+            drop_idx = net[element][net[element].in_service == False].index
+            net[element].drop(drop_idx, inplace=True)
+
+
+def drop_buses(net, buses):
+    """
+    Drops buses and by default safely drops all elements connected to them as well.
+    """
+    # drop busbus switches
+    i = net["switch"][((net["switch"]["element"].isin(buses)) | (net["switch"]["bus"].isin(buses))) \
+                      & (net["switch"]["et"] == "b")].index
+    net["switch"].drop(i, inplace=True)
+
+    # drop buses and their geodata
+    net["bus"].drop(buses, inplace=True)
+    net["bus_geodata"].drop(set(buses) & set(net["bus_geodata"].index), inplace=True)
+
+
+def drop_elements_at_buses(net, buses):
+    """
+    drop elements connected to certain buses and drop the buses as well
+    """
+    # drop elements connected to buses
+    for element, value in [("line", "from_bus"), ("line", "to_bus"), ("impedance", "from_bus"),
+                           ("impedance", "to_bus"), ("trafo", "hv_bus"), ("trafo", "lv_bus"),
+                           ("sgen", "bus"), ("load", "bus"),
+                           ("switch", "bus"), ("ext_grid", "bus"),
+                           ("ward", "bus"), ("xward", "bus"),
+                           ("shunt", "bus")]:
+        if net[element][value].isin(buses).all:
+            eid = net[element][net[element][value].isin(buses)].index
+            net[element].drop(eid, inplace=True)
+    # drop busbus switch
+    net["switch"].drop(net["switch"][(net["switch"]["element"].isin(buses)) &
+                                     (net["switch"]["et"] == "b")].index, inplace=True)
+    # drop buses
+    net["bus"].drop(buses, inplace=True)
+
+
+def drop_trafos(net, trafos):
+    """
+    Deletes all trafos and in the given list of indices and removes
+    any switches connected to it.
+    """
+    # drop any switches
+    i = net["switch"].index[(net["switch"]["element"].isin(trafos)) & (net["switch"]["et"] == "t")]
+    net["switch"].drop(i, inplace=True)
+
+    # drop the lines+geodata
+    net["trafo"].drop(trafos, inplace=True)
+
+
+def drop_lines(net, lines):
+    """
+    Deletes all lines and their geodata in the given list of indices and removes
+    any switches connected to it.
+    """
+    # drop any switches
+    i = net["switch"][(net["switch"]["element"].isin(lines)) & (net["switch"]["et"] == "l")].index
+    net["switch"].drop(i, inplace=True)
+
+    # drop the lines+geodata
+    net["line"].drop(lines, inplace=True)
+    net["line_geodata"].drop(set(lines) & set(net["line_geodata"].index), inplace=True)
+
+
+def fuse_buses(net, b1, b2, drop=True):
+    """
+    Reroutes any connections to buses in b2 to the given bus b1. Additionally drops the buses b2,
+    if drop=True (default).
+    """
+    try:
+        b2.__iter__
+    except:
+        b2 = [b2]
+
+    for element, value in [("line", "from_bus"), ("line", "to_bus"), ("impedance", "from_bus"),
+                           ("impedance", "to_bus"), ("trafo", "hv_bus"), ("trafo", "lv_bus"),
+                           ("sgen", "bus"), ("load", "bus"),
+                           ("switch", "bus"), ("ext_grid", "bus"),
+                           ("ward", "bus"), ("xward", "bus"),
+                           ("shunt", "bus")]:
+        i = net[element][net[element][value].isin(b2)].index
+        net[element].loc[i, value] = b1
+
+    i = net["switch"][(net["switch"]["et"] == 'b') & (
+        net["switch"]["element"].isin(b2))].index
+    net["switch"].loc[i, "element"] = b1
+    net["switch"].drop(net["switch"][(net["switch"]["bus"] == net["switch"]["element"]) &
+                                     (net["switch"]["et"] == "b")].index, inplace=True)
+    if drop:
+        net["bus"].drop(b2, inplace=True)
+    return net
+
+
+def set_element_status(net, buses, in_service):
+    """
+    Sets buses and all elements connected to them in or out of service.
+    """
+    net.bus.loc[buses, "in_service"] = in_service
+
+    lines = net.line[(net.line.from_bus.isin(buses)) & (net.line.to_bus.isin(buses))].index
+    net.line.loc[lines, "in_service"] = in_service
+
+    trafos = net.trafo[(net.trafo.hv_bus.isin(buses)) & (net.trafo.lv_bus.isin(buses))].index
+    net.trafo.loc[trafos, "in_service"] = in_service
+
+    impedances = net.impedance[(net.impedance.from_bus.isin(buses)) &
+                               (net.impedance.to_bus.isin(buses))].index
+    net.impedance.loc[impedances, "in_service"] = in_service
+
+    loads = net.load[net.load.bus.isin(buses)].index
+    net.load.loc[loads, "in_service"] = in_service
+
+    sgens = net.sgen[net.sgen.bus.isin(buses)].index
+    net.sgen.loc[sgens, "in_service"] = in_service
+
+    wards = net.ward[net.ward.bus.isin(buses)].index
+    net.ward.loc[wards, "in_service"] = in_service
+
+    xwards = net.xward[net.xward.bus.isin(buses)].index
+    net.xward.loc[xwards, "in_service"] = in_service
+
+    shunts = net.shunt[net.shunt.bus.isin(buses)].index
+    net.shunt.loc[shunts, "in_service"] = in_service
+
+    grids = net.ext_grid[net.ext_grid.bus.isin(buses)].index
+    net.ext_grid.loc[grids, "in_service"] = in_service
+
+
+def set_isolated_areas_out_of_service(net):
+    """
+    Set all isolated buses and all elements connected to isolated buses out of service.
+    """
+    unsupplied = unsupplied_buses(net)
+    set_element_status(net, unsupplied, False)
+
+    for element in ["line", "trafo"]:
+        oos_elements = net.line[net.line.in_service == False].index
+        oos_switches = net.switch[(net.switch.et == element[0]) &
+                                  (net.switch.element.isin(oos_elements))].index
+        net.switch.loc[oos_switches, "closed"] = True
+
+        for idx, bus in net.switch[(net.switch.closed == False) & (net.switch.et == element[0])] \
+                [["element", "bus"]].values:
+            if net.bus.in_service.at[next_bus(net, bus, idx, element)] == False:
+                net[element].at[idx, "in_service"] = False
+
+
+def select_subnet(net, buses, include_switch_buses=False, include_results=False,
+                  keep_everything_else=False):
+    """
+    Selects a subnet by a list of bus indices and returns a net with all elements
+    connected to them.
+    """
+    buses = set(buses)
+    if include_switch_buses:
+        # we add both buses of a connected line, the one selected is not switch.bus
+
+        # for all line switches
+        for _, s in net["switch"].query("et=='l'").iterrows():
+            # get from/to-bus of the connected line
+            fb = net["line"]["from_bus"].at[s["element"]]
+            tb = net["line"]["to_bus"].at[s["element"]]
+            # if one bus of the line is selected and its not the switch-bus, add the other bus
+            if fb in buses and s["bus"] != fb:
+                buses.add(tb)
+            if tb in buses and s["bus"] != tb:
+                buses.add(fb)
+
+    p2 = create_empty_network()
+
+    p2.bus = net.bus.loc[buses]
+    p2.ext_grid = net.ext_grid[net.ext_grid.bus.isin(buses)]
+    p2.load = net.load[net.load.bus.isin(buses)]
+    p2.sgen = net.sgen[net.sgen.bus.isin(buses)]
+    p2.gen = net.gen[net.gen.bus.isin(buses)]
+    p2.shunt = net.shunt[net.shunt.bus.isin(buses)]
+    p2.ward = net.ward[net.ward.bus.isin(buses)]
+    p2.xward = net.xward[net.xward.bus.isin(buses)]
+
+    p2.line = net.line[(net.line.from_bus.isin(buses)) & (net.line.to_bus.isin(buses))]
+    p2.trafo = net.trafo[(net.trafo.hv_bus.isin(buses)) & (net.trafo.lv_bus.isin(buses))]
+    p2.trafo3w = net.trafo3w[(net.trafo3w.hv_bus.isin(buses)) & (net.trafo3w.mv_bus.isin(buses)) &
+                             (net.trafo3w.lv_bus.isin(buses))]
+    p2.impedance = net.impedance[(net.impedance.from_bus.isin(buses)) &
+                                 (net.impedance.to_bus.isin(buses))]
+
+    if include_results:
+        for table in net.keys():
+            if net[table] is None:
+                continue
+            elif table == "res_bus":
+                p2[table] = net[table].loc[buses]
+            elif table.startswith("res_"):
+                p2[table] = net[table].loc[p2[table.split("res_")[1]].index]
+    if "bus_geodata" in net:
+        p2["bus_geodata"] = net["bus_geodata"].loc[net["bus_geodata"].index.isin(buses)]
+    if "line_geodata" in net:
+        lines = p2.line.index
+        p2["line_geodata"] = net["line_geodata"].loc[net["line_geodata"].index.isin(lines)]
+
+    # switches
+    si = [i for i, s in net["switch"].iterrows()
+          if s["bus"] in buses and
+          ((s["et"] == "b" and s["element"] in p2["bus"].index) or
+           (s["et"] == "l" and s["element"] in p2["line"].index) or
+           (s["et"] == "t" and s["element"] in p2["trafo"].index))]
+    p2["switch"] = net["switch"].loc[si]
+    # return a pandapowerNet
+    if keep_everything_else:
+        newnet = copy.deepcopy(net)
+        newnet.update(p2)
+        return pandapowerNet(newnet)
+    p2["std_types"] = copy.deepcopy(net["std_types"])
+    return pandapowerNet(p2)
+
+
+def merge_nets(net1, net2, validate=True):
+    """
+    Function to concatenate two nets into one data structure. All element tables get new,
+    continuous indizes in order to avoid duplicates.
+    """
+    create_continuous_bus_index(net2, start=net1.bus.index.max() + 1)
+    net = copy.deepcopy(net1)
+    net2 = copy.deepcopy(net2)
+    if validate:
+        runpp(net1)
+        runpp(net2)
+
+    def adapt_switches(net, element, offset=0):
+        switches = net.switch[net.switch.et == element[0]]  # element[0] == "l" for "line", ect.
+        new_index = [net[element].index.get_loc(ix) + offset
+                     for ix in switches.element.values]
+        net.switch.loc[switches.index, "element"] = new_index
+
+    for element, table in net.items():
+        if element.startswith("_") or element.startswith("res"):
+            continue
+        if type(table) == pd.DataFrame and len(table) > 0:
+            if element == "switch":
+                adapt_switches(net2, "line", offset=len(net1.line))
+                adapt_switches(net1, "line")
+                adapt_switches(net2, "trafo", offset=len(net1.trafo))
+                adapt_switches(net1, "trafo")
+            if element == "line_geodata":
+                ni = [net1.line.index.get_loc(ix) for ix in net1["line_geodata"].index]
+                net1.line_geodata.set_index(np.array(ni), inplace=True)
+                ni = [net2.line.index.get_loc(ix) + len(net1.line)
+                      for ix in net2["line_geodata"].index]
+                net2.line_geodata.set_index(np.array(ni), inplace=True)
+            net[element] = net1[element].append(net2[element], ignore_index=element != "bus")
+    if validate:
+        runpp(net)
+        dev1 = max(abs(net.res_bus.loc[net1.bus.index].vm_pu.values - net1.res_bus.vm_pu.values))
+        dev2 = max(abs(net.res_bus.iloc[len(net1.bus.index):].vm_pu.values -
+                       net2.res_bus.vm_pu.values))
+        if dev1 > 1e-10 or dev2 > 1e-10:
+            raise UserWarning("Deviation in bus voltages after merging")
+    return net
+
+
+# --- item/element selections
+
+def get_element_index(net, element, name, exact_match=True):
+    """
+    Returns the element(s) identified by a name or regex and its element-table.
+
+    INPUT:
+      **net** - pandapower network
+
+      **element** - Table to get indices from ("line", "bus", "trafo" etc.)
+
+      **name** - Name of the element to match.
+
+    OPTIONAL:
+      **exact_match** (boolean, True) - True: Expects exactly one match, raises
+                                                UserWarning otherwise.
+                                        False: returns all indices matching the name/pattern
+
+    OUTPUT:
+      **index** - The indices of matching element(s).
+    """
+    if exact_match:
+        idx = net[element][net[element]["name"] == name].index
+        if len(idx) == 0:
+            raise UserWarning("There is no %s with name %s" % (element, name))
+        if len(idx) > 1:
+            raise UserWarning("Duplicate %s names for %s" % (element, name))
+        return idx[0]
+    else:
+        return net[element][net[element]["name"].str.match(name, as_indexer=True)].index
+
+
+def next_bus(net, bus, element_id, et='line', **kwargs):
+    """
+    Returns the index of the second bus an element is connected to, given a
+    first one. E.g. the from_bus given the to_bus of a line.
+    """
+    if et == 'line':
+        bc = ["from_bus", "to_bus"]
+    elif et == 'trafo':
+        bc = ["hv_bus", "lv_bus"]
+    elif et == "switch":
+        bc = ["bus", "element"]
+    else:
+        raise Exception("unknown element type")
+    nb = list(net[et].loc[element_id, bc].values)
+    nb.remove(bus)
+    return nb[0]
+
+
+def get_connected_elements(net, element, buses, respect_switches=True, respect_in_service=False):
+    """
+     Returns elements connected to a given bus.
+
+     INPUT:
+        **net** (pandapowerNet)
+
+        **element** (string, name of the element table)
+
+        **buses** (single integer or iterable of ints)
+
+     OPTIONAL:
+        **respect_switches** (boolean, True)    - True: open switches will be respected
+                                                  False: open switches will be ignored
+        **respect_in_service** (boolean, False) - True: in_service status of connected lines will be
+                                                        respected
+                                                  False: in_service status will be ignored
+     OUTPUT:
+        **connected_elements** (set) - Returns connected elements.
+
+    """
+
+    if not hasattr(buses, "__iter__"):
+        buses = [buses]
+
+    if element in ["line", "l"]:
+        element = "l"
+        element_table = net.line
+        connected_elements = set(net.line.index[net.line.from_bus.isin(buses)
+                                                | net.line.to_bus.isin(buses)])
+
+    elif element in ["trafo"]:
+        element = "t"
+        element_table = net.trafo
+        connected_elements = set(net["trafo"].index[(net.trafo.hv_bus.isin(buses))
+                                                    | (net.trafo.lv_bus.isin(buses))])
+    elif element in ["trafo3w", "t3w"]:
+        element = "t3w"
+        element_table = net.trafo3w
+        connected_elements = set(net["trafo3w"].index[(net.trafo3w.hv_bus.isin(buses))
+                                                      | (net.trafo3w.mv_bus.isin(buses))
+                                                      | (net.trafo3w.lv_bus.isin(buses))])
+    elif element == "impedance":
+        element_table = net.impedance
+        connected_elements = set(net["impedance"].index[(net.impedance.from_bus.isin(buses))
+                                                        | (net.impedance.to_bus.isin(buses))])
+    elif element == "load":
+        element_table = net.load
+        connected_elements = set(element_table.index[(element_table.bus.isin(buses))])
+    elif element == "sgen":
+        element_table = net.sgen
+        connected_elements = set(element_table.index[(element_table.bus.isin(buses))])
+    elif element == "ward":
+        element_table = net.ward
+        connected_elements = set(element_table.index[(element_table.bus.isin(buses))])
+    elif element == "shunt":
+        element_table = net.shunt
+        connected_elements = set(element_table.index[(element_table.bus.isin(buses))])
+    elif element == "xward":
+        element_table = net.xward
+        connected_elements = set(element_table.index[(element_table.bus.isin(buses))])
+    elif element == "ext_grid":
+        element_table = net.ext_grid
+        connected_elements = set(element_table.index[(element_table.bus.isin(buses))])
+    elif element == "gen":
+        element_table = net.gen
+        connected_elements = set(element_table.index[(element_table.bus.isin(buses))])
+    else:
+        raise UserWarning("Unknown element! ", element)
+
+    if respect_switches and element in ["l", "t", "t3w"]:
+        open_switches = get_connected_switches(net, buses, consider=element, status="open")
+        if open_switches:
+            open_and_connected = net.switch.loc[net.switch.index.isin(open_switches)
+                                                & net.switch.element.isin(connected_elements)].index
+            connected_elements -= set(net.switch.element[open_and_connected])
+
+    if respect_in_service:
+        connected_elements -= set(element_table[element_table.in_service == False].index)
+
+    return connected_elements
+
+
+def get_connected_buses(net, buses, consider=("l", "s", "t"), respect_switches=True,
+                        respect_in_service=False):
+    """
+     Returns buses connected to given buses. The source buses will NOT be returned.
+
+     INPUT:
+        **net** (pandapowerNet)
+
+        **buses** (single integer or iterable of ints)
+
+     OPTIONAL:
+        **respect_switches** (boolean, True)        - True: open switches will be respected
+                                                      False: open switches will be ignored
+        **respect_in_service** (boolean, False)     - True: in_service status of connected buses
+                                                            will be respected
+                                                            False: in_service status will be
+                                                            ignored
+        **consider** (iterable, ("l", "s", "t"))    - Determines, which types of connections will
+                                                      be will be considered.
+                                                      l: lines
+                                                      s: switches
+                                                      t: trafos
+     OUTPUT:
+        **cl** (set) - Returns connected buses.
+
+    """
+    if not hasattr(buses, "__iter__"):
+        buses = [buses]
+
+    cb = set()
+    if "l" in consider:
+        cl = get_connected_elements(net, "line", buses, respect_switches, respect_in_service)
+        cb |= set(net.line[net.line.index.isin(cl)].from_bus)
+        cb |= set(net.line[net.line.index.isin(cl)].to_bus)
+
+    if "s" in consider:
+        cs = get_connected_switches(net, buses, consider='b',
+                                    status="closed" if respect_switches else "all")
+        cb |= set(net.switch[net.switch.index.isin(cs)].element)
+        cb |= set(net.switch[net.switch.index.isin(cs)].bus)
+
+    if "t" in consider:
+        ct = get_connected_elements(net, "trafo", buses, respect_switches, respect_in_service)
+        cb |= set(net.trafo[net.trafo.index.isin(ct)].lv_bus)
+        cb |= set(net.trafo[net.trafo.index.isin(cl)].hv_bus)
+
+    if respect_in_service:
+        cb -= set(net.bus[~net.bus.in_service].index)
+
+    return cb - set(buses)
+
+
+def get_connected_buses_at_element(net, element, et, respect_in_service=False):
+    """
+     Returns buses connected to a given line, switch or trafo. In case of a bus switch, two buses
+     will be returned, else one.
+
+     INPUT:
+        **net** (pandapowerNet)
+
+        **element** (integer)
+
+        **et** (string)                             - Type of the source element:
+                                                      l: line
+                                                      s: switch
+                                                      t: trafo
+
+     OPTIONAL:
+        **respect_in_service** (boolean, False)     - True: in_service status of connected buses
+                                                            will be respected
+                                                      False: in_service status will be ignored
+     OUTPUT:
+        **cl** (set) - Returns connected switches.
+
+    """
+
+    cb = set()
+    if et == 'l':
+        cb.add(net.line.from_bus.at[element])
+        cb.add(net.line.to_bus.at[element])
+
+    elif et == 's':
+        cb.add(net.switch.bus.at[element])
+        if net.switch.et.at[element] == 'b':
+            cb.add(net.switch.element.at[element])
+    elif et == 't':
+        cb.add(net.trafo.hv_bus.at[element])
+        cb.add(net.trafo.lv_bus.at[element])
+
+    if respect_in_service:
+        cb -= set(net.bus[~net.bus.in_service].index)
+
+    return cb
+
+
+def get_connected_switches(net, buses, consider=('b', 'l', 't'), status="all"):
+    """
+    Returns switches connected to given buses.
+
+    INPUT:
+        **net** (pandapowerNet)
+
+        **buses** (single integer or iterable of ints)
+
+    OPTIONAL:
+        **respect_switches** (boolean, True)        - True: open switches will be respected
+                                                     False: open switches will be ignored
+
+        **respect_in_service** (boolean, False)     - True: in_service status of connected
+                                                            buses will be respected
+
+                                                      False: in_service status will be ignored
+        **consider** (iterable, ("l", "s", "t"))    - Determines, which types of connections
+                                                      will be will be considered.
+                                                      l: lines
+                                                      s: switches
+                                                      t: trafos
+
+        **status** (string, ("all", "closed", "open"))    - Determines, which switches will
+                                                            be considered
+    OUTPUT:
+       **cl** (set) - Returns connected buses.
+
+    """
+
+    if not hasattr(buses, "__iter__"):
+        buses = [buses]
+
+    if status == "closed":
+        switch_selection = net.switch.closed == True
+    elif status == "open":
+        switch_selection = net.switch.closed == False
+    elif status == "all":
+        switch_selection = np.full(len(net.switch), True, dtype=bool)
+    else:
+        logger.warn("Unknown switch status \"%s\" selected! "
+                    "Selecting all switches by default." % status)
+
+    cs = set()
+    if 'b' in consider:
+        cs |= set(net['switch'].index[(net['switch']['bus'].isin(buses)
+                                       | net['switch']['element'].isin(buses))
+                                      & (net['switch']['et'] == 'b')
+                                      & switch_selection])
+    if 'l' in consider:
+        cs |= set(net['switch'].index[(net['switch']['bus'].isin(buses))
+                                      & (net['switch']['et'] == 'l')
+                                      & switch_selection])
+
+    if 't' in consider:
+        cs |= set(net['switch'].index[net['switch']['bus'].isin(buses)
+                                      & (net['switch']['et'] == 't')
+                                      & switch_selection])
+
+    return cs
+
+
+def pq_from_cosphi(s, cosphi, qmode, pmode):
+    """
+    Calculates P/Q values from rated apparent power and cosine(phi) values.
+
+       - s: rated apparent power
+       - cosphi: cosine phi of the
+       - qmode: "ind" for inductive or "cap" for capacitive behaviour
+       - pmode: "load" for load or "gen" for generation
+
+    As all other pandapower functions this function is based on the consumer viewpoint. For active
+    power, that means that loads are positive and generation is negative. For reactive power,
+    inductive behaviour is modeled with positive values, capacitive behaviour with negative values.
+    """
+    if qmode == "ind":
+        qsign = 1
+    elif qmode == "cap":
+        qsign = -1
+    else:
+        raise ValueError("Unknown mode %s - specify 'ind' or 'cap'" % qmode)
+
+    if pmode == "load":
+        psign = 1
+    elif pmode == "gen":
+        psign = -1
+    else:
+        raise ValueError("Unknown mode %s - specify 'load' or 'gen'" % pmode)
+
+    p = psign * s * cosphi
+    q = qsign * np.sqrt(s ** 2 - p ** 2)
+    return p, q
+
+
+def create_replacement_switch_for_branch(net, element, idx):
+    """
+    Creates a switch parallel to a branch, connecting the same buses as the branch.
+    The switch is closed if the branch is in service and open if the branch is out of service.
+    The in_service status of the original branch is not affected and should be set separately,
+    if needed.
+
+    :param net: pandapower network
+    :param element: element table e. g. 'line', 'impedance'
+    :param idx: index of the branch e. g. 0
+    :return: None
+    """
+    bus_i = net[element].from_bus.at[idx]
+    bus_j = net[element].to_bus.at[idx]
+    in_service = net[element].in_service.at[idx]
+    switch_name = 'REPLACEMENT_%s_%d' % (element, idx)
+    sid = create_switch(net, name=switch_name, bus=bus_i, element=bus_j, et='b', closed=in_service,
+                        type='CB')
+    logger.debug('created switch %s (%d) as replacement for %s %s' %
+                 (switch_name, sid, element, idx))
+
+
+def replace_zero_branches_with_switches(net, elements=('line', 'impedance'),
+                                        zero_length=True, zero_impedance=True, in_service_only=True,
+                                        min_length_km=0, min_r_ohm_per_km=0, min_x_ohm_per_km=0,
+                                        min_c_nf_per_km=0, min_rft_pu=0, min_xft_pu=0, min_rtf_pu=0,
+                                        min_xtf_pu=0):
+    """
+    Creates a replacement switch for branches with zero impedance (line, impedance) and sets them
+    out of service.
+    
+    :param net: pandapower network
+    :param elements: a tuple of names of element tables e. g. ('line', 'impedance') or (line)
+    :param zero_length: whether zero length lines will be affected
+    :param zero_impedance: whether zero impedance branches will be affected
+    :param in_service_only: whether the branches that are not in service will be affected
+    :param min_length_km: threshhold for line length for a line to be considered zero line
+    :param min_r_ohm_per_km: threshhold for line R' value for a line to be considered zero line
+    :param min_x_ohm_per_km: threshhold for line X' value for a line to be considered zero line
+    :param min_c_nf_per_km: threshhold for line C' for a line to be considered zero line
+    :param min_rft_pu: threshhold for R from-to value for impedance to be considered zero impedance 
+    :param min_xft_pu: threshhold for X from-to value for impedance to be considered zero impedance
+    :param min_rtf_pu: threshhold for R to-from value for impedance to be considered zero impedance 
+    :param min_xtf_pu: threshhold for X to-from value for impedance to be considered zero impedance
+    :return: 
+    """
+
+    if type(elements) != tuple:
+        raise TypeError(
+            'input parameter "elements" must be a tuple, e.g. ("line", "impedance") or ("line")')
+
+    for elm in elements:
+        branch_zero = set()
+        if elm == 'line' and zero_length:
+            branch_zero.update(net[elm].loc[net[elm].length_km <= min_length_km].index.tolist())
+
+        if elm == 'line' and zero_impedance:
+            branch_zero.update(net[elm].loc[(net[elm].r_ohm_per_km <= min_r_ohm_per_km) &
+                                            (net[elm].x_ohm_per_km <= min_x_ohm_per_km) &
+                                            (net[elm].c_nf_per_km <= min_c_nf_per_km)
+                                            ].index.tolist())
+
+        if elm == 'impedance' and zero_impedance:
+            branch_zero.update(net[elm].loc[(net[elm].rft_pu <= min_rft_pu) &
+                                            (net[elm].xft_pu <= min_xft_pu) &
+                                            (net[elm].rtf_pu <= min_rtf_pu) &
+                                            (net[elm].xtf_pu <= min_xtf_pu)].index.tolist())
+
+        k = 0
+        for b in branch_zero:
+            if in_service_only and ~net[elm].in_service.at[b]:
+                continue
+            create_replacement_switch_for_branch(net, element=elm, idx=b)
+            net[elm].loc[b, 'in_service'] = False
+            k += 1
+
+        logger.info('set %d %ss out of service' % (k, elm))