--- conflicted
+++ resolved
@@ -647,14 +647,9 @@
             # consider where the tap is located - at the bus or at star point of the 3W-transformer
             if not trafo3w_tap_at_star_point:
                 taps[tp_trafo]["tp_side"] = "hv" if tp_trafo == 0 else "lv"
-<<<<<<< HEAD
-            elif trafo3w_tap_location == 'star_point':
-                taps[tp_trafo]["tp_side"] = "lv" if tp_trafo == 0 else "hv"
-                taps[tp_trafo]["tp_pos"] = 2 * taps[tp_trafo]['tp_mid']-taps[tp_trafo]["tp_pos"]
-=======
->>>>>>> 15f26617
             else:
                 taps[tp_trafo]["tp_side"] = "lv" if tp_trafo == 0 else "hv"
+                taps[tp_trafo]["tp_pos"] = 2 * taps[tp_trafo]['tp_mid'] - taps[tp_trafo]["tp_pos"]
 
         max_load = ttab.max_loading_percent if "max_loading_percent" in ttab else 0
 
